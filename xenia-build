--- conflicted
+++ resolved
@@ -1,8 +1,4 @@
-<<<<<<< HEAD
-#!/usr/bin/env python3 
-=======
 #!/usr/bin/env python3
->>>>>>> 7720bac2
 
 # Copyright 2015 Ben Vanik. All Rights Reserved.
 
