project_root = "../../../.."
include(project_root.."/tools/build")

group("src")
project("xenia-ui-vulkan")
  uuid("4933d81e-1c2c-4d5d-b104-3c0eb9dc2f00")
  kind("StaticLib")
  language("C++")
  links({
    "xenia-base",
    "xenia-ui",
  })
  local_platform_files()
  local_platform_files("functions")
  files({
    "../shaders/bytecode/vulkan_spirv/*.h",
  })

group("demos")
project("xenia-ui-window-vulkan-demo")
  uuid("97598f13-3177-454c-8e58-c59e2b6ede27")
  kind("WindowedApp")
  language("C++")
  links({
    "fmt",
    "imgui",
    "xenia-base",
    "xenia-ui",
    "xenia-ui-vulkan",
  })
  files({
    "../window_demo.cc",
    "vulkan_window_demo.cc",
    project_root.."/src/xenia/ui/windowed_app_main_"..platform_suffix..".cc",
  })
  resincludedirs({
    project_root,
<<<<<<< HEAD
  })
=======
  })

  filter("platforms:Linux")
    links({
      "X11",
      "xcb",
      "X11-xcb",
    })
>>>>>>> 6241b4f9
<|MERGE_RESOLUTION|>--- conflicted
+++ resolved
@@ -11,7 +11,6 @@
     "xenia-ui",
   })
   local_platform_files()
-  local_platform_files("functions")
   files({
     "../shaders/bytecode/vulkan_spirv/*.h",
   })
@@ -35,15 +34,4 @@
   })
   resincludedirs({
     project_root,
-<<<<<<< HEAD
-  })
-=======
-  })
-
-  filter("platforms:Linux")
-    links({
-      "X11",
-      "xcb",
-      "X11-xcb",
-    })
->>>>>>> 6241b4f9
+  })