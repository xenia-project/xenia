/**
 ******************************************************************************
 * Xenia : Xbox 360 Emulator Research Project                                 *
 ******************************************************************************
 * Copyright 2020 Ben Vanik. All rights reserved.                             *
 * Released under the BSD license - see LICENSE in the root for more details. *
 ******************************************************************************
 */

#include "xenia/ui/vulkan/vulkan_immediate_drawer.h"

#include <algorithm>
#include <cstring>

#include "xenia/base/assert.h"
#include "xenia/base/logging.h"
#include "xenia/base/math.h"
#include "xenia/ui/vulkan/vulkan_context.h"
#include "xenia/ui/vulkan/vulkan_util.h"

namespace xe {
namespace ui {
namespace vulkan {

// Generated with `xb genspirv`.
#include "xenia/ui/shaders/bytecode/vulkan_spirv/immediate_frag.h"
#include "xenia/ui/shaders/bytecode/vulkan_spirv/immediate_vert.h"

class VulkanImmediateTexture : public ImmediateTexture {
 public:
  VulkanImmediateTexture(uint32_t width, uint32_t height)
      : ImmediateTexture(width, height) {}
};

VulkanImmediateDrawer::VulkanImmediateDrawer(VulkanContext& graphics_context)
    : ImmediateDrawer(&graphics_context), context_(graphics_context) {}

VulkanImmediateDrawer::~VulkanImmediateDrawer() { Shutdown(); }

bool VulkanImmediateDrawer::Initialize() {
  const VulkanProvider& provider = context_.GetVulkanProvider();
  const VulkanProvider::DeviceFunctions& dfn = provider.dfn();
  VkDevice device = provider.device();

  VkPushConstantRange push_constant_ranges[1];
  push_constant_ranges[0].stageFlags = VK_SHADER_STAGE_VERTEX_BIT;
  push_constant_ranges[0].offset = offsetof(PushConstants, vertex);
  push_constant_ranges[0].size = sizeof(PushConstants::Vertex);
  VkPipelineLayoutCreateInfo pipeline_layout_create_info;
  pipeline_layout_create_info.sType =
      VK_STRUCTURE_TYPE_PIPELINE_LAYOUT_CREATE_INFO;
  pipeline_layout_create_info.pNext = nullptr;
  pipeline_layout_create_info.flags = 0;
  pipeline_layout_create_info.setLayoutCount = 0;
  pipeline_layout_create_info.pSetLayouts = nullptr;
  pipeline_layout_create_info.pushConstantRangeCount =
      uint32_t(xe::countof(push_constant_ranges));
  pipeline_layout_create_info.pPushConstantRanges = push_constant_ranges;
  if (dfn.vkCreatePipelineLayout(device, &pipeline_layout_create_info, nullptr,
                                 &pipeline_layout_) != VK_SUCCESS) {
    XELOGE("Failed to create the immediate drawer Vulkan pipeline layout");
    Shutdown();
    return false;
  }

  vertex_buffer_pool_ = std::make_unique<VulkanUploadBufferPool>(
      provider,
      VK_BUFFER_USAGE_INDEX_BUFFER_BIT | VK_BUFFER_USAGE_VERTEX_BUFFER_BIT);

  // Reset the current state.
  current_command_buffer_ = VK_NULL_HANDLE;
  batch_open_ = false;

  return true;
}

void VulkanImmediateDrawer::Shutdown() {
  const VulkanProvider& provider = context_.GetVulkanProvider();
  const VulkanProvider::DeviceFunctions& dfn = provider.dfn();
  VkDevice device = provider.device();

  util::DestroyAndNullHandle(dfn.vkDestroyPipeline, device, pipeline_line_);
  util::DestroyAndNullHandle(dfn.vkDestroyPipeline, device, pipeline_triangle_);

  vertex_buffer_pool_.reset();

  util::DestroyAndNullHandle(dfn.vkDestroyPipelineLayout, device,
                             pipeline_layout_);
}

std::unique_ptr<ImmediateTexture> VulkanImmediateDrawer::CreateTexture(
    uint32_t width, uint32_t height, ImmediateTextureFilter filter, bool repeat,
    const uint8_t* data) {
  auto texture = std::make_unique<VulkanImmediateTexture>(width, height);
  return std::unique_ptr<ImmediateTexture>(texture.release());
}

void VulkanImmediateDrawer::UpdateTexture(ImmediateTexture* texture,
                                          const uint8_t* data) {}

void VulkanImmediateDrawer::Begin(int render_target_width,
                                  int render_target_height) {
  assert_true(current_command_buffer_ == VK_NULL_HANDLE);
  assert_false(batch_open_);

<<<<<<< HEAD
  if (!EnsurePipelinesCreated()) {
    return;
=======
  if (data) {
    texture->Upload(data);
>>>>>>> 4133bc9f
  }

  current_command_buffer_ = context_.GetSwapCommandBuffer();

  uint64_t submission_completed = context_.swap_submission_completed();
  vertex_buffer_pool_->Reclaim(submission_completed);

<<<<<<< HEAD
  const VulkanProvider::DeviceFunctions& dfn =
      context_.GetVulkanProvider().dfn();

  current_render_target_extent_.width = uint32_t(render_target_width);
  current_render_target_extent_.height = uint32_t(render_target_height);
=======
void VulkanImmediateDrawer::Begin(int render_target_width,
                                  int render_target_height) {
  auto device = context_->device();
  auto swap_chain = context_->swap_chain();
  assert_null(current_cmd_buffer_);
  current_cmd_buffer_ = swap_chain->render_cmd_buffer();
  current_render_target_width_ = render_target_width;
  current_render_target_height_ = render_target_height;

  // Viewport changes only once per batch.
>>>>>>> 4133bc9f
  VkViewport viewport;
  viewport.x = 0.0f;
  viewport.y = 0.0f;
  viewport.width = float(render_target_width);
  viewport.height = float(render_target_height);
  viewport.minDepth = 0.0f;
  viewport.maxDepth = 1.0f;
  dfn.vkCmdSetViewport(current_command_buffer_, 0, 1, &viewport);
  PushConstants::Vertex push_constants_vertex;
  push_constants_vertex.viewport_size_inv[0] = 1.0f / viewport.width;
  push_constants_vertex.viewport_size_inv[1] = 1.0f / viewport.height;
  dfn.vkCmdPushConstants(current_command_buffer_, pipeline_layout_,
                         VK_SHADER_STAGE_VERTEX_BIT,
                         offsetof(PushConstants, vertex),
                         sizeof(PushConstants::Vertex), &push_constants_vertex);
  current_scissor_.offset.x = 0;
  current_scissor_.offset.y = 0;
  current_scissor_.extent.width = 0;
  current_scissor_.extent.height = 0;

  current_pipeline_ = VK_NULL_HANDLE;
}

void VulkanImmediateDrawer::BeginDrawBatch(const ImmediateDrawBatch& batch) {
  assert_false(batch_open_);
  if (current_command_buffer_ == VK_NULL_HANDLE) {
    // No surface, or failed to create the pipelines.
    return;
  }

  uint64_t submission_current = context_.swap_submission_current();
  const VulkanProvider::DeviceFunctions& dfn =
      context_.GetVulkanProvider().dfn();

  // Bind the vertices.
  size_t vertex_buffer_size = sizeof(ImmediateVertex) * batch.vertex_count;
  VkBuffer vertex_buffer;
  VkDeviceSize vertex_buffer_offset;
  void* vertex_buffer_mapping = vertex_buffer_pool_->Request(
      submission_current, vertex_buffer_size, sizeof(float), vertex_buffer,
      vertex_buffer_offset);
  if (!vertex_buffer_mapping) {
    XELOGE("Failed to get a buffer for {} vertices in the immediate drawer",
           batch.vertex_count);
    return;
  }
  std::memcpy(vertex_buffer_mapping, batch.vertices, vertex_buffer_size);
  dfn.vkCmdBindVertexBuffers(current_command_buffer_, 0, 1, &vertex_buffer,
                             &vertex_buffer_offset);

  // Bind the indices.
  batch_has_index_buffer_ = batch.indices != nullptr;
  if (batch_has_index_buffer_) {
    size_t index_buffer_size = sizeof(uint16_t) * batch.index_count;
    VkBuffer index_buffer;
    VkDeviceSize index_buffer_offset;
    void* index_buffer_mapping = vertex_buffer_pool_->Request(
        submission_current, index_buffer_size, sizeof(uint16_t), index_buffer,
        index_buffer_offset);
    if (!index_buffer_mapping) {
      XELOGE("Failed to get a buffer for {} indices in the immediate drawer",
             batch.index_count);
      return;
    }
    std::memcpy(index_buffer_mapping, batch.indices, index_buffer_size);
    dfn.vkCmdBindIndexBuffer(current_command_buffer_, index_buffer,
                             index_buffer_offset, VK_INDEX_TYPE_UINT16);
  }

  batch_open_ = true;
}

void VulkanImmediateDrawer::Draw(const ImmediateDraw& draw) {
  if (!batch_open_) {
    // No surface, or failed to create the pipelines, or could be an error while
    // obtaining the vertex and index buffers.
    return;
  }

  const VulkanProvider::DeviceFunctions& dfn =
      context_.GetVulkanProvider().dfn();

  // Set the scissor rectangle if enabled.
  VkRect2D scissor;
  if (draw.scissor) {
    scissor.offset.x = draw.scissor_rect[0];
    scissor.offset.y = current_render_target_extent_.height -
                       (draw.scissor_rect[1] + draw.scissor_rect[3]);
    scissor.extent.width = std::max(draw.scissor_rect[2], 0);
    scissor.extent.height = std::max(draw.scissor_rect[3], 0);
  } else {
    scissor.offset.x = 0;
    scissor.offset.y = 0;
    scissor.extent = current_render_target_extent_;
  }
  if (!scissor.extent.width || !scissor.extent.height) {
    // Nothing is visible (used as the default current_scissor_ value also).
    return;
  }
  if (current_scissor_.offset.x != scissor.offset.x ||
      current_scissor_.offset.y != scissor.offset.y ||
      current_scissor_.extent.width != scissor.extent.width ||
      current_scissor_.extent.height != scissor.extent.height) {
    current_scissor_ = scissor;
    dfn.vkCmdSetScissor(current_command_buffer_, 0, 1, &scissor);
  }

  // Bind the pipeline for the current primitive count.
  VkPipeline pipeline;
  switch (draw.primitive_type) {
    case ImmediatePrimitiveType::kLines:
      pipeline = pipeline_line_;
      break;
    case ImmediatePrimitiveType::kTriangles:
      pipeline = pipeline_triangle_;
      break;
    default:
      assert_unhandled_case(draw.primitive_type);
      return;
  }
  if (current_pipeline_ != pipeline) {
    current_pipeline_ = pipeline;
    dfn.vkCmdBindPipeline(current_command_buffer_,
                          VK_PIPELINE_BIND_POINT_GRAPHICS, pipeline);
  }

  // Draw.
  if (batch_has_index_buffer_) {
    dfn.vkCmdDrawIndexed(current_command_buffer_, draw.count, 1,
                         draw.index_offset, draw.base_vertex, 0);
  } else {
    dfn.vkCmdDraw(current_command_buffer_, draw.count, 1, draw.base_vertex, 0);
  }
}

void VulkanImmediateDrawer::EndDrawBatch() { batch_open_ = false; }

void VulkanImmediateDrawer::End() {
  assert_false(batch_open_);
  if (current_command_buffer_ == VK_NULL_HANDLE) {
    // Didn't draw anything because the of some issue or surface not being
    // available.
    return;
  }
  vertex_buffer_pool_->FlushWrites();
  current_command_buffer_ = VK_NULL_HANDLE;
}

bool VulkanImmediateDrawer::EnsurePipelinesCreated() {
  VkFormat swap_surface_format = context_.swap_surface_format().format;
  if (swap_surface_format == pipeline_framebuffer_format_) {
    // Either created, or failed to create once (don't try to create every
    // frame).
    return pipeline_triangle_ != VK_NULL_HANDLE &&
           pipeline_line_ != VK_NULL_HANDLE;
  }
  VkRenderPass swap_render_pass = context_.swap_render_pass();
  if (swap_surface_format == VK_FORMAT_UNDEFINED ||
      swap_render_pass == VK_NULL_HANDLE) {
    // Not ready yet.
    return false;
  }

  const VulkanProvider& provider = context_.GetVulkanProvider();
  const VulkanProvider::DeviceFunctions& dfn = provider.dfn();
  VkDevice device = provider.device();

  // Safe to destroy the pipelines now - if the render pass was recreated,
  // completion of its usage has already been awaited.
  util::DestroyAndNullHandle(dfn.vkDestroyPipeline, device, pipeline_line_);
  util::DestroyAndNullHandle(dfn.vkDestroyPipeline, device, pipeline_triangle_);
  // If creation fails now, don't try to create every frame.
  pipeline_framebuffer_format_ = swap_surface_format;

  // Triangle pipeline.

  VkPipelineShaderStageCreateInfo stages[2] = {};
  stages[0].sType = VK_STRUCTURE_TYPE_PIPELINE_SHADER_STAGE_CREATE_INFO;
  stages[0].stage = VK_SHADER_STAGE_VERTEX_BIT;
  stages[0].module = util::CreateShaderModule(provider, immediate_vert,
                                              sizeof(immediate_vert));
  if (stages[0].module == VK_NULL_HANDLE) {
    XELOGE("Failed to create the immediate drawer Vulkan vertex shader module");
    return false;
  }
  stages[0].pName = "main";
  stages[1].sType = VK_STRUCTURE_TYPE_PIPELINE_SHADER_STAGE_CREATE_INFO;
  stages[1].stage = VK_SHADER_STAGE_FRAGMENT_BIT;
  stages[1].module = util::CreateShaderModule(provider, immediate_frag,
                                              sizeof(immediate_frag));
  if (stages[1].module == VK_NULL_HANDLE) {
    XELOGE(
        "Failed to create the immediate drawer Vulkan fragment shader module");
    dfn.vkDestroyShaderModule(device, stages[0].module, nullptr);
    return false;
  }
  stages[1].pName = "main";

  VkVertexInputBindingDescription vertex_input_binding;
  vertex_input_binding.binding = 0;
  vertex_input_binding.stride = sizeof(ImmediateVertex);
  vertex_input_binding.inputRate = VK_VERTEX_INPUT_RATE_VERTEX;
  VkVertexInputAttributeDescription vertex_input_attributes[3];
  vertex_input_attributes[0].location = 0;
  vertex_input_attributes[0].binding = 0;
  vertex_input_attributes[0].format = VK_FORMAT_R32G32_SFLOAT;
  vertex_input_attributes[0].offset = offsetof(ImmediateVertex, x);
  vertex_input_attributes[1].location = 1;
  vertex_input_attributes[1].binding = 0;
  vertex_input_attributes[1].format = VK_FORMAT_R32G32_SFLOAT;
  vertex_input_attributes[1].offset = offsetof(ImmediateVertex, u);
  vertex_input_attributes[2].location = 2;
  vertex_input_attributes[2].binding = 0;
  vertex_input_attributes[2].format = VK_FORMAT_R8G8B8A8_UNORM;
  vertex_input_attributes[2].offset = offsetof(ImmediateVertex, color);
  VkPipelineVertexInputStateCreateInfo vertex_input_state;
  vertex_input_state.sType =
      VK_STRUCTURE_TYPE_PIPELINE_VERTEX_INPUT_STATE_CREATE_INFO;
  vertex_input_state.pNext = nullptr;
  vertex_input_state.flags = 0;
  vertex_input_state.vertexBindingDescriptionCount = 1;
  vertex_input_state.pVertexBindingDescriptions = &vertex_input_binding;
  vertex_input_state.vertexAttributeDescriptionCount =
      uint32_t(xe::countof(vertex_input_attributes));
  vertex_input_state.pVertexAttributeDescriptions = vertex_input_attributes;

  VkPipelineInputAssemblyStateCreateInfo input_assembly_state;
  input_assembly_state.sType =
      VK_STRUCTURE_TYPE_PIPELINE_INPUT_ASSEMBLY_STATE_CREATE_INFO;
  input_assembly_state.pNext = nullptr;
  input_assembly_state.flags = 0;
  input_assembly_state.topology = VK_PRIMITIVE_TOPOLOGY_TRIANGLE_LIST;
  input_assembly_state.primitiveRestartEnable = VK_FALSE;

  VkPipelineViewportStateCreateInfo viewport_state;
  viewport_state.sType = VK_STRUCTURE_TYPE_PIPELINE_VIEWPORT_STATE_CREATE_INFO;
  viewport_state.pNext = nullptr;
  viewport_state.flags = 0;
  viewport_state.viewportCount = 1;
  viewport_state.pViewports = nullptr;
  viewport_state.scissorCount = 1;
  viewport_state.pScissors = nullptr;

  VkPipelineRasterizationStateCreateInfo rasterization_state = {};
  rasterization_state.sType =
      VK_STRUCTURE_TYPE_PIPELINE_RASTERIZATION_STATE_CREATE_INFO;
  rasterization_state.polygonMode = VK_POLYGON_MODE_FILL;
  rasterization_state.cullMode = VK_CULL_MODE_NONE;
  rasterization_state.frontFace = VK_FRONT_FACE_COUNTER_CLOCKWISE;
  rasterization_state.lineWidth = 1.0f;

  VkPipelineMultisampleStateCreateInfo multisample_state = {};
  multisample_state.sType =
      VK_STRUCTURE_TYPE_PIPELINE_MULTISAMPLE_STATE_CREATE_INFO;
  multisample_state.rasterizationSamples = VK_SAMPLE_COUNT_1_BIT;

  VkPipelineColorBlendAttachmentState color_blend_attachment_state;
  color_blend_attachment_state.blendEnable = VK_TRUE;
  color_blend_attachment_state.srcColorBlendFactor = VK_BLEND_FACTOR_SRC_ALPHA;
  color_blend_attachment_state.dstColorBlendFactor =
      VK_BLEND_FACTOR_ONE_MINUS_SRC_ALPHA;
  color_blend_attachment_state.colorBlendOp = VK_BLEND_OP_ADD;
  // Don't change alpha (always 1).
  color_blend_attachment_state.srcAlphaBlendFactor = VK_BLEND_FACTOR_ZERO;
  color_blend_attachment_state.dstAlphaBlendFactor = VK_BLEND_FACTOR_ONE;
  color_blend_attachment_state.alphaBlendOp = VK_BLEND_OP_ADD;
  color_blend_attachment_state.colorWriteMask = VK_COLOR_COMPONENT_R_BIT |
                                                VK_COLOR_COMPONENT_G_BIT |
                                                VK_COLOR_COMPONENT_B_BIT;
  VkPipelineColorBlendStateCreateInfo color_blend_state;
  color_blend_state.sType =
      VK_STRUCTURE_TYPE_PIPELINE_COLOR_BLEND_STATE_CREATE_INFO;
  color_blend_state.pNext = nullptr;
  color_blend_state.flags = 0;
  color_blend_state.logicOpEnable = VK_FALSE;
  color_blend_state.logicOp = VK_LOGIC_OP_NO_OP;
  color_blend_state.attachmentCount = 1;
  color_blend_state.pAttachments = &color_blend_attachment_state;
  color_blend_state.blendConstants[0] = 1.0f;
  color_blend_state.blendConstants[1] = 1.0f;
  color_blend_state.blendConstants[2] = 1.0f;
  color_blend_state.blendConstants[3] = 1.0f;

  static const VkDynamicState dynamic_states[] = {
      VK_DYNAMIC_STATE_VIEWPORT,
      VK_DYNAMIC_STATE_SCISSOR,
  };
  VkPipelineDynamicStateCreateInfo dynamic_state;
  dynamic_state.sType = VK_STRUCTURE_TYPE_PIPELINE_DYNAMIC_STATE_CREATE_INFO;
  dynamic_state.pNext = nullptr;
  dynamic_state.flags = 0;
  dynamic_state.dynamicStateCount = uint32_t(xe::countof(dynamic_states));
  dynamic_state.pDynamicStates = dynamic_states;

  VkGraphicsPipelineCreateInfo pipeline_create_info;
  pipeline_create_info.sType = VK_STRUCTURE_TYPE_GRAPHICS_PIPELINE_CREATE_INFO;
  pipeline_create_info.pNext = nullptr;
  pipeline_create_info.flags = VK_PIPELINE_CREATE_ALLOW_DERIVATIVES_BIT;
  pipeline_create_info.stageCount = uint32_t(xe::countof(stages));
  pipeline_create_info.pStages = stages;
  pipeline_create_info.pVertexInputState = &vertex_input_state;
  pipeline_create_info.pInputAssemblyState = &input_assembly_state;
  pipeline_create_info.pTessellationState = nullptr;
  pipeline_create_info.pViewportState = &viewport_state;
  pipeline_create_info.pRasterizationState = &rasterization_state;
  pipeline_create_info.pMultisampleState = &multisample_state;
  pipeline_create_info.pDepthStencilState = nullptr;
  pipeline_create_info.pColorBlendState = &color_blend_state;
  pipeline_create_info.pDynamicState = &dynamic_state;
  pipeline_create_info.layout = pipeline_layout_;
  pipeline_create_info.renderPass = swap_render_pass;
  pipeline_create_info.subpass = 0;
  pipeline_create_info.basePipelineHandle = VK_NULL_HANDLE;
  pipeline_create_info.basePipelineIndex = -1;
  if (dfn.vkCreateGraphicsPipelines(device, VK_NULL_HANDLE, 1,
                                    &pipeline_create_info, nullptr,
                                    &pipeline_triangle_) != VK_SUCCESS) {
    XELOGE(
        "Failed to create the immediate drawer triangle list Vulkan pipeline");
    dfn.vkDestroyShaderModule(device, stages[1].module, nullptr);
    dfn.vkDestroyShaderModule(device, stages[0].module, nullptr);
    return false;
  }

  // Line pipeline.

  input_assembly_state.topology = VK_PRIMITIVE_TOPOLOGY_LINE_LIST;
  pipeline_create_info.flags =
      (pipeline_create_info.flags & ~VK_PIPELINE_CREATE_ALLOW_DERIVATIVES_BIT) |
      VK_PIPELINE_CREATE_DERIVATIVE_BIT;
  pipeline_create_info.basePipelineHandle = pipeline_triangle_;
  VkResult pipeline_line_create_result = dfn.vkCreateGraphicsPipelines(
      device, VK_NULL_HANDLE, 1, &pipeline_create_info, nullptr,
      &pipeline_line_);
  dfn.vkDestroyShaderModule(device, stages[1].module, nullptr);
  dfn.vkDestroyShaderModule(device, stages[0].module, nullptr);
  if (pipeline_line_create_result != VK_SUCCESS) {
    XELOGE("Failed to create the immediate drawer line list Vulkan pipeline");
    dfn.vkDestroyPipeline(device, pipeline_triangle_, nullptr);
    pipeline_triangle_ = VK_NULL_HANDLE;
    return false;
  }

  return true;
}

}  // namespace vulkan
}  // namespace ui
}  // namespace xe<|MERGE_RESOLUTION|>--- conflicted
+++ resolved
@@ -95,21 +95,13 @@
   return std::unique_ptr<ImmediateTexture>(texture.release());
 }
 
-void VulkanImmediateDrawer::UpdateTexture(ImmediateTexture* texture,
-                                          const uint8_t* data) {}
-
 void VulkanImmediateDrawer::Begin(int render_target_width,
                                   int render_target_height) {
   assert_true(current_command_buffer_ == VK_NULL_HANDLE);
   assert_false(batch_open_);
 
-<<<<<<< HEAD
   if (!EnsurePipelinesCreated()) {
     return;
-=======
-  if (data) {
-    texture->Upload(data);
->>>>>>> 4133bc9f
   }
 
   current_command_buffer_ = context_.GetSwapCommandBuffer();
@@ -117,24 +109,11 @@
   uint64_t submission_completed = context_.swap_submission_completed();
   vertex_buffer_pool_->Reclaim(submission_completed);
 
-<<<<<<< HEAD
   const VulkanProvider::DeviceFunctions& dfn =
       context_.GetVulkanProvider().dfn();
 
   current_render_target_extent_.width = uint32_t(render_target_width);
   current_render_target_extent_.height = uint32_t(render_target_height);
-=======
-void VulkanImmediateDrawer::Begin(int render_target_width,
-                                  int render_target_height) {
-  auto device = context_->device();
-  auto swap_chain = context_->swap_chain();
-  assert_null(current_cmd_buffer_);
-  current_cmd_buffer_ = swap_chain->render_cmd_buffer();
-  current_render_target_width_ = render_target_width;
-  current_render_target_height_ = render_target_height;
-
-  // Viewport changes only once per batch.
->>>>>>> 4133bc9f
   VkViewport viewport;
   viewport.x = 0.0f;
   viewport.y = 0.0f;
