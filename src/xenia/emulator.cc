/**
 ******************************************************************************
 * Xenia : Xbox 360 Emulator Research Project                                 *
 ******************************************************************************
 * Copyright 2021 Ben Vanik. All rights reserved.                             *
 * Released under the BSD license - see LICENSE in the root for more details. *
 ******************************************************************************
 */

#include "xenia/emulator.h"

#include <algorithm>
#include <cinttypes>

#include "config.h"
#include "third_party/fmt/include/fmt/format.h"
#include "xenia/apu/audio_system.h"
#include "xenia/base/assert.h"
#include "xenia/base/byte_stream.h"
#include "xenia/base/clock.h"
#include "xenia/base/cvar.h"
#include "xenia/base/debugging.h"
#include "xenia/base/exception_handler.h"
#include "xenia/base/literals.h"
#include "xenia/base/logging.h"
#include "xenia/base/mapped_memory.h"
#include "xenia/base/platform.h"
#include "xenia/base/string.h"
#include "xenia/cpu/backend/code_cache.h"
#include "xenia/cpu/backend/null_backend.h"
#include "xenia/cpu/cpu_flags.h"
#include "xenia/cpu/thread_state.h"
#include "xenia/gpu/graphics_system.h"
#include "xenia/hid/input_driver.h"
#include "xenia/hid/input_system.h"
#include "xenia/kernel/kernel_state.h"
#include "xenia/kernel/user_module.h"
#include "xenia/kernel/util/gameinfo_utils.h"
#include "xenia/kernel/util/xdbf_utils.h"
#include "xenia/kernel/xam/xam_module.h"
#include "xenia/kernel/xbdm/xbdm_module.h"
#include "xenia/kernel/xboxkrnl/xboxkrnl_module.h"
#include "xenia/memory.h"
#include "xenia/ui/file_picker.h"
#include "xenia/ui/imgui_dialog.h"
#include "xenia/ui/imgui_drawer.h"
#include "xenia/ui/window.h"
#include "xenia/ui/windowed_app_context.h"
#include "xenia/vfs/devices/disc_image_device.h"
#include "xenia/vfs/devices/host_path_device.h"
#include "xenia/vfs/devices/null_device.h"
#include "xenia/vfs/devices/stfs_container_device.h"

#if XE_ARCH_AMD64
#include "xenia/cpu/backend/x64/x64_backend.h"
#endif  // XE_ARCH

DECLARE_int32(user_language);

DEFINE_double(time_scalar, 1.0,
              "Scalar used to speed or slow time (1x, 2x, 1/2x, etc).",
              "General");
DEFINE_string(
    launch_module, "",
    "Executable to launch from the .iso or the package instead of default.xex "
    "or the module specified by the game. Leave blank to launch the default "
    "module.",
    "General");
DEFINE_bool(allow_game_relative_writes, false,
            "Not useful to non-developers. Allows code to write to paths "
            "relative to game://. Used for "
            "generating test data to compare with original hardware. ",
            "General");

namespace xe {
using namespace xe::literals;

Emulator::GameConfigLoadCallback::GameConfigLoadCallback(Emulator& emulator)
    : emulator_(emulator) {
  emulator_.AddGameConfigLoadCallback(this);
}

Emulator::GameConfigLoadCallback::~GameConfigLoadCallback() {
  emulator_.RemoveGameConfigLoadCallback(this);
}

Emulator::Emulator(const std::filesystem::path& command_line,
                   const std::filesystem::path& storage_root,
                   const std::filesystem::path& content_root,
                   const std::filesystem::path& cache_root)
    : on_launch(),
      on_terminate(),
      on_exit(),
      command_line_(command_line),
      storage_root_(storage_root),
      content_root_(content_root),
      cache_root_(cache_root),
      title_name_(),
      title_version_(),
      display_window_(nullptr),
      memory_(),
      audio_system_(),
      graphics_system_(),
      input_system_(),
      export_resolver_(),
      file_system_(),
      kernel_state_(),
      main_thread_(),
      title_id_(std::nullopt),
      paused_(false),
      restoring_(false),
      restore_fence_() {}

Emulator::~Emulator() {
  // Note that we delete things in the reverse order they were initialized.

  // Give the systems time to shutdown before we delete them.
  if (graphics_system_) {
    graphics_system_->Shutdown();
  }
  if (audio_system_) {
    audio_system_->Shutdown();
  }

  input_system_.reset();
  graphics_system_.reset();
  audio_system_.reset();

  kernel_state_.reset();
  file_system_.reset();

  processor_.reset();

  export_resolver_.reset();

  ExceptionHandler::Uninstall(Emulator::ExceptionCallbackThunk, this);
}

X_STATUS Emulator::Setup(
    ui::Window* display_window, ui::ImGuiDrawer* imgui_drawer,
    bool require_cpu_backend,
    std::function<std::unique_ptr<apu::AudioSystem>(cpu::Processor*)>
        audio_system_factory,
    std::function<std::unique_ptr<gpu::GraphicsSystem>()>
        graphics_system_factory,
    std::function<std::vector<std::unique_ptr<hid::InputDriver>>(ui::Window*)>
        input_driver_factory) {
  X_STATUS result = X_STATUS_UNSUCCESSFUL;

  display_window_ = display_window;
  imgui_drawer_ = imgui_drawer;

  // Initialize clock.
  // 360 uses a 50MHz clock.
  Clock::set_guest_tick_frequency(50000000);
  // We could reset this with save state data/constant value to help replays.
  Clock::set_guest_system_time_base(Clock::QueryHostSystemTime());
  // This can be adjusted dynamically, as well.
  Clock::set_guest_time_scalar(cvars::time_scalar);

  // Before we can set thread affinity we must enable the process to use all
  // logical processors.
  xe::threading::EnableAffinityConfiguration();

  // Create memory system first, as it is required for other systems.
  memory_ = std::make_unique<Memory>();
  if (!memory_->Initialize()) {
    return false;
  }

  // Shared export resolver used to attach and query for HLE exports.
  export_resolver_ = std::make_unique<xe::cpu::ExportResolver>();

  std::unique_ptr<xe::cpu::backend::Backend> backend;
#if XE_ARCH_AMD64
  if (cvars::cpu == "x64") {
    backend.reset(new xe::cpu::backend::x64::X64Backend());
  }
#endif  // XE_ARCH
  if (cvars::cpu == "any") {
    if (!backend) {
#if XE_ARCH_AMD64
      backend.reset(new xe::cpu::backend::x64::X64Backend());
#endif  // XE_ARCH
    }
  }
  if (!backend && !require_cpu_backend) {
    backend.reset(new xe::cpu::backend::NullBackend());
  }

  // Initialize the CPU.
  processor_ = std::make_unique<xe::cpu::Processor>(memory_.get(),
                                                    export_resolver_.get());
  if (!processor_->Setup(std::move(backend))) {
    return X_STATUS_UNSUCCESSFUL;
  }

  // Initialize the APU.
  if (audio_system_factory) {
    audio_system_ = audio_system_factory(processor_.get());
    if (!audio_system_) {
      return X_STATUS_NOT_IMPLEMENTED;
    }
  }

  // Initialize the GPU.
  graphics_system_ = graphics_system_factory();
  if (!graphics_system_) {
    return X_STATUS_NOT_IMPLEMENTED;
  }

  // Initialize the HID.
  input_system_ = std::make_unique<xe::hid::InputSystem>(display_window_);
  if (!input_system_) {
    return X_STATUS_NOT_IMPLEMENTED;
  }
  if (input_driver_factory) {
    auto input_drivers = input_driver_factory(display_window_);
    for (size_t i = 0; i < input_drivers.size(); ++i) {
      auto& input_driver = input_drivers[i];
      input_driver->set_is_active_callback(
          []() -> bool { return !xe::kernel::xam::xeXamIsUIActive(); });
      input_system_->AddDriver(std::move(input_driver));
    }
  }

  result = input_system_->Setup();
  if (result) {
    return result;
  }

  // Bring up the virtual filesystem used by the kernel.
  file_system_ = std::make_unique<xe::vfs::VirtualFileSystem>();

  patcher_ = std::make_unique<xe::patcher::Patcher>(storage_root_);

  // Shared kernel state.
  kernel_state_ = std::make_unique<xe::kernel::KernelState>(this);

  // Setup the core components.
  result = graphics_system_->Setup(
      processor_.get(), kernel_state_.get(),
      display_window_ ? &display_window_->app_context() : nullptr,
      display_window_ != nullptr);
  if (result) {
    return result;
  }

  if (audio_system_) {
    result = audio_system_->Setup(kernel_state_.get());
    if (result) {
      return result;
    }
  }

#define LOAD_KERNEL_MODULE(t) \
  static_cast<void>(kernel_state_->LoadKernelModule<kernel::t>())
  // HLE kernel modules.
  LOAD_KERNEL_MODULE(xboxkrnl::XboxkrnlModule);
  LOAD_KERNEL_MODULE(xam::XamModule);
  LOAD_KERNEL_MODULE(xbdm::XbdmModule);
#undef LOAD_KERNEL_MODULE

  // Initialize emulator fallback exception handling last.
  ExceptionHandler::Install(Emulator::ExceptionCallbackThunk, this);

  return result;
}

X_STATUS Emulator::TerminateTitle() {
  if (!is_title_open()) {
    return X_STATUS_UNSUCCESSFUL;
  }

  kernel_state_->TerminateTitle();
  title_id_ = std::nullopt;
  title_name_ = "";
  title_version_ = "";
  on_terminate();
  return X_STATUS_SUCCESS;
}

const std::unique_ptr<vfs::Device> Emulator::CreateVfsDeviceBasedOnPath(
    const std::filesystem::path& path, const std::string_view mount_path) {
  if (!path.has_extension()) {
    return std::make_unique<vfs::StfsContainerDevice>(mount_path, path);
  }
  auto extension = xe::utf8::lower_ascii(xe::path_to_utf8(path.extension()));
  if (extension == ".xex" || extension == ".elf" || extension == ".exe") {
    auto parent_path = path.parent_path();
    return std::make_unique<vfs::HostPathDevice>(
        mount_path, parent_path, !cvars::allow_game_relative_writes);
  } else {
    return std::make_unique<vfs::DiscImageDevice>(mount_path, path);
  }
}

X_STATUS Emulator::MountPath(const std::filesystem::path& path,
                             const std::string_view mount_path) {
  auto device = CreateVfsDeviceBasedOnPath(path, mount_path);
  if (!device->Initialize()) {
    xe::FatalError("Unable to mount {}; file not found or corrupt.");
    return X_STATUS_NO_SUCH_FILE;
  }
  if (!file_system_->RegisterDevice(std::move(device))) {
    xe::FatalError("Unable to register {}.");
    return X_STATUS_NO_SUCH_FILE;
  }

  file_system_->UnregisterSymbolicLink("d:");
  file_system_->UnregisterSymbolicLink("game:");
  // Create symlinks to the device.
  file_system_->RegisterSymbolicLink("game:", mount_path);
  file_system_->RegisterSymbolicLink("d:", mount_path);
  return X_STATUS_SUCCESS;
}

X_STATUS Emulator::LaunchPath(const std::filesystem::path& path) {
  // Launch based on file type.
  // This is a silly guess based on file extension.
  if (!path.has_extension()) {
    // Likely an STFS container.
    MountPath(path, "\\Device\\Cdrom0");
    return LaunchStfsContainer(path);
  };
  auto extension = xe::utf8::lower_ascii(xe::path_to_utf8(path.extension()));
  if (extension == ".xex" || extension == ".elf" || extension == ".exe") {
    // Treat as a naked xex file.
    MountPath(path, "\\Device\\Harddisk0\\Partition1");
    return LaunchXexFile(path);
  } else {
    // Assume a disc image.
    MountPath(path, "\\Device\\Cdrom0");
    return LaunchDiscImage(path);
  }
}

X_STATUS Emulator::LaunchXexFile(const std::filesystem::path& path) {
  // We create a virtual filesystem pointing to its directory and symlink
  // that to the game filesystem.
  // e.g., /my/files/foo.xex will get a local fs at:
  // \\Device\\Harddisk0\\Partition1
  // and then get that symlinked to game:\, so
  // -> game:\foo.xex
  // Get just the filename (foo.xex).
  auto file_name = path.filename();

  // Launch the game.
  auto fs_path = "game:\\" + xe::path_to_utf8(file_name);
  return CompleteLaunch(path, fs_path);
}

X_STATUS Emulator::LaunchDiscImage(const std::filesystem::path& path) {
  auto module_path(FindLaunchModule());
  return CompleteLaunch(path, module_path);
}

X_STATUS Emulator::LaunchStfsContainer(const std::filesystem::path& path) {
  auto module_path(FindLaunchModule());
  return CompleteLaunch(path, module_path);
}

X_STATUS Emulator::InstallContentPackage(const std::filesystem::path& path) {
  std::unique_ptr<vfs::StfsContainerDevice> device =
      std::make_unique<vfs::StfsContainerDevice>("", path);
  if (!device->Initialize()) {
    XELOGE("Failed to initialize device");
    return X_STATUS_INVALID_PARAMETER;
  }

  std::filesystem::path installation_path =
      content_root() / fmt::format("{:08X}", device->title_id()) /
      fmt::format("{:08X}", device->content_type()) / path.filename();

  std::filesystem::path header_path =
      content_root() / fmt::format("{:08X}", device->title_id()) / "Headers" /
      fmt::format("{:08X}", device->content_type()) / path.filename();

  if (std::filesystem::exists(installation_path)) {
    // TODO(Gliniak): Popup
    // Do you want to overwrite already existing data?
  } else {
    std::error_code error_code;
    std::filesystem::create_directories(installation_path, error_code);
    if (error_code) {
      return error_code.value();
    }
  }

  vfs::VirtualFileSystem::ExtractContentHeader(device.get(), header_path);

  return vfs::VirtualFileSystem::ExtractContentFiles(device.get(),
                                                     installation_path);
}

void Emulator::Pause() {
  if (paused_) {
    return;
  }
  paused_ = true;

  // Don't hold the lock on this (so any waits follow through)
  graphics_system_->Pause();
  audio_system_->Pause();

  auto lock = global_critical_region::AcquireDirect();
  auto threads =
      kernel_state()->object_table()->GetObjectsByType<kernel::XThread>(
          kernel::XObject::Type::Thread);
  auto current_thread = kernel::XThread::IsInThread()
                            ? kernel::XThread::GetCurrentThread()
                            : nullptr;
  for (auto thread : threads) {
    // Don't pause ourself or host threads.
    if (thread == current_thread || !thread->can_debugger_suspend()) {
      continue;
    }

    if (thread->is_running()) {
      thread->thread()->Suspend(nullptr);
    }
  }

  XELOGD("! EMULATOR PAUSED !");
}

void Emulator::Resume() {
  if (!paused_) {
    return;
  }
  paused_ = false;
  XELOGD("! EMULATOR RESUMED !");

  graphics_system_->Resume();
  audio_system_->Resume();

  auto threads =
      kernel_state()->object_table()->GetObjectsByType<kernel::XThread>(
          kernel::XObject::Type::Thread);
  for (auto thread : threads) {
    if (!thread->can_debugger_suspend()) {
      // Don't pause host threads.
      continue;
    }

    if (thread->is_running()) {
      thread->thread()->Resume(nullptr);
    }
  }
}

bool Emulator::SaveToFile(const std::filesystem::path& path) {
  Pause();

  filesystem::CreateEmptyFile(path);
  auto map = MappedMemory::Open(path, MappedMemory::Mode::kReadWrite, 0, 2_GiB);
  if (!map) {
    return false;
  }

  // Save the emulator state to a file
  ByteStream stream(map->data(), map->size());
  stream.Write(kEmulatorSaveSignature);
  stream.Write(title_id_.has_value());
  if (title_id_.has_value()) {
    stream.Write(title_id_.value());
  }

  // It's important we don't hold the global lock here! XThreads need to step
  // forward (possibly through guarded regions) without worry!
  processor_->Save(&stream);
  graphics_system_->Save(&stream);
  audio_system_->Save(&stream);
  kernel_state_->Save(&stream);
  memory_->Save(&stream);
  map->Close(stream.offset());

  Resume();
  return true;
}

bool Emulator::RestoreFromFile(const std::filesystem::path& path) {
  // Restore the emulator state from a file
  auto map = MappedMemory::Open(path, MappedMemory::Mode::kReadWrite);
  if (!map) {
    return false;
  }

  restoring_ = true;

  // Terminate any loaded titles.
  Pause();
  kernel_state_->TerminateTitle();

  auto lock = global_critical_region::AcquireDirect();
  ByteStream stream(map->data(), map->size());
  if (stream.Read<uint32_t>() != kEmulatorSaveSignature) {
    return false;
  }

  auto has_title_id = stream.Read<bool>();
  std::optional<uint32_t> title_id;
  if (!has_title_id) {
    title_id = {};
  } else {
    title_id = stream.Read<uint32_t>();
  }
  if (title_id_.has_value() != title_id.has_value() ||
      title_id_.value() != title_id.value()) {
    // Swapping between titles is unsupported at the moment.
    assert_always();
    return false;
  }

  if (!processor_->Restore(&stream)) {
    XELOGE("Could not restore processor!");
    return false;
  }
  if (!graphics_system_->Restore(&stream)) {
    XELOGE("Could not restore graphics system!");
    return false;
  }
  if (!audio_system_->Restore(&stream)) {
    XELOGE("Could not restore audio system!");
    return false;
  }
  if (!kernel_state_->Restore(&stream)) {
    XELOGE("Could not restore kernel state!");
    return false;
  }
  if (!memory_->Restore(&stream)) {
    XELOGE("Could not restore memory!");
    return false;
  }

  // Update the main thread.
  auto threads =
      kernel_state_->object_table()->GetObjectsByType<kernel::XThread>();
  for (auto thread : threads) {
    if (thread->main_thread()) {
      main_thread_ = thread;
      break;
    }
  }

  Resume();

  restore_fence_.Signal();
  restoring_ = false;

  return true;
}

bool Emulator::TitleRequested() {
  auto xam = kernel_state()->GetKernelModule<kernel::xam::XamModule>("xam.xex");
  return xam->loader_data().launch_data_present;
}

void Emulator::LaunchNextTitle() {
  auto xam = kernel_state()->GetKernelModule<kernel::xam::XamModule>("xam.xex");
  auto next_title = xam->loader_data().launch_path;

  // Swap disk doesn't require reloading
  // This function should be purged?
  CompleteLaunch("", next_title);
}

const std::filesystem::path Emulator::GetNewDiscPath(
    std::string window_message) {
  std::filesystem::path path = "";

  auto file_picker = xe::ui::FilePicker::Create();
  file_picker->set_mode(ui::FilePicker::Mode::kOpen);
  file_picker->set_type(ui::FilePicker::Type::kFile);
  file_picker->set_multi_selection(false);
  file_picker->set_title(!window_message.empty() ? window_message
                                                 : "Select Content Package");
  file_picker->set_extensions({
      {"Supported Files", "*.iso;*.xex;*.xcp;*.*"},
      {"Disc Image (*.iso)", "*.iso"},
      {"Xbox Executable (*.xex)", "*.xex"},
      {"All Files (*.*)", "*.*"},
  });

  if (file_picker->Show()) {
    auto selected_files = file_picker->selected_files();
    if (!selected_files.empty()) {
      path = selected_files[0];
    }
  }
  return path;
}

bool Emulator::ExceptionCallbackThunk(Exception* ex, void* data) {
  return reinterpret_cast<Emulator*>(data)->ExceptionCallback(ex);
}

bool Emulator::ExceptionCallback(Exception* ex) {
  // Check to see if the exception occurred in guest code.
  auto code_cache = processor()->backend()->code_cache();
  auto code_base = code_cache->execute_base_address();
  auto code_end = code_base + code_cache->total_size();

  if (!processor()->is_debugger_attached() && debugging::IsDebuggerAttached()) {
    // If Xenia's debugger isn't attached but another one is, pass it to that
    // debugger.
    return false;
  } else if (processor()->is_debugger_attached()) {
    // Let the debugger handle this exception. It may decide to continue past
    // it (if it was a stepping breakpoint, etc).
    return processor()->OnUnhandledException(ex);
  }

  if (!(ex->pc() >= code_base && ex->pc() < code_end)) {
    // Didn't occur in guest code. Let it pass.
    return false;
  }

  // Within range. Pause the emulator and eat the exception.
  Pause();

  // Dump information into the log.
  auto current_thread = kernel::XThread::GetCurrentThread();
  assert_not_null(current_thread);

  auto guest_function = code_cache->LookupFunction(ex->pc());
  assert_not_null(guest_function);

  auto context = current_thread->thread_state()->context();

  std::string crash_msg;
  crash_msg.append("==== CRASH DUMP ====\n");
  crash_msg.append(fmt::format("Thread ID (Host: 0x{:08X} / Guest: 0x{:08X})\n",
         current_thread->thread()->system_id(), current_thread->thread_id()));
  crash_msg.append(fmt::format("Thread Handle: 0x{:08X}\n", current_thread->handle()));
  crash_msg.append(fmt::format("PC: 0x{:08X}\n",
         guest_function->MapMachineCodeToGuestAddress(ex->pc())));
  crash_msg.append("Registers:\n");
  for (int i = 0; i < 32; i++) {
    crash_msg.append(fmt::format(" r{:<3} = {:016X}\n", i, context->r[i]));
  }
  for (int i = 0; i < 32; i++) {
    crash_msg.append(fmt::format(" f{:<3} = {:016X} = (double){} = (float){}\n", i,
           *reinterpret_cast<uint64_t*>(&context->f[i]), context->f[i],
           *(float*)&context->f[i]));
  }
  for (int i = 0; i < 128; i++) {
    crash_msg.append(fmt::format(" v{:<3} = [0x{:08X}, 0x{:08X}, 0x{:08X}, 0x{:08X}]\n", i,
           context->v[i].u32[0], context->v[i].u32[1], context->v[i].u32[2],
           context->v[i].u32[3]));
  }
  XELOGE("{}", crash_msg);
  std::string crash_dlg = fmt::format(
              "The guest has crashed.\n\n"
              "Xenia has now paused itself.\n\n"
              "{}", crash_msg);
  // Display a dialog telling the user the guest has crashed.
  if (display_window_ && imgui_drawer_) {
    display_window_->app_context().CallInUIThreadSynchronous([this, &crash_dlg]() {
      xe::ui::ImGuiDialog::ShowMessageBox(
          imgui_drawer_, "Uh-oh!", crash_dlg);
    });
  }

  // Now suspend ourself (we should be a guest thread).
  current_thread->Suspend(nullptr);

  // We should not arrive here!
  assert_always();
  return false;
}

void Emulator::WaitUntilExit() {
  while (true) {
    if (main_thread_) {
      xe::threading::Wait(main_thread_->thread(), false);
    }

    if (restoring_) {
      restore_fence_.Wait();
    } else {
      // Not restoring and the thread exited. We're finished.
      break;
    }
  }

  on_exit();
}

void Emulator::AddGameConfigLoadCallback(GameConfigLoadCallback* callback) {
  assert_not_null(callback);
  // Game config load callbacks handling is entirely in the UI thread.
  assert_true(!display_window_ ||
              display_window_->app_context().IsInUIThread());
  // Check if already added.
  if (std::find(game_config_load_callbacks_.cbegin(),
                game_config_load_callbacks_.cend(),
                callback) != game_config_load_callbacks_.cend()) {
    return;
  }
  game_config_load_callbacks_.push_back(callback);
}

void Emulator::RemoveGameConfigLoadCallback(GameConfigLoadCallback* callback) {
  assert_not_null(callback);
  // Game config load callbacks handling is entirely in the UI thread.
  assert_true(!display_window_ ||
              display_window_->app_context().IsInUIThread());
  auto it = std::find(game_config_load_callbacks_.cbegin(),
                      game_config_load_callbacks_.cend(), callback);
  if (it == game_config_load_callbacks_.cend()) {
    return;
  }
  if (game_config_load_callback_loop_next_index_ != SIZE_MAX) {
    // Actualize the next callback index after the erasure from the vector.
    size_t existing_index =
        size_t(std::distance(game_config_load_callbacks_.cbegin(), it));
    if (game_config_load_callback_loop_next_index_ > existing_index) {
      --game_config_load_callback_loop_next_index_;
    }
  }
  game_config_load_callbacks_.erase(it);
}

std::string Emulator::FindLaunchModule() {
  std::string path("game:\\");

  if (!cvars::launch_module.empty()) {
    return path + cvars::launch_module;
  }

  std::string default_module("default.xex");

  auto gameinfo_entry(file_system_->ResolvePath(path + "GameInfo.bin"));
  if (gameinfo_entry) {
    vfs::File* file = nullptr;
    X_STATUS result =
        gameinfo_entry->Open(vfs::FileAccess::kGenericRead, &file);
    if (XSUCCEEDED(result)) {
      std::vector<uint8_t> buffer(gameinfo_entry->size());
      size_t bytes_read = 0;
      result = file->ReadSync(buffer.data(), buffer.size(), 0, &bytes_read);
      if (XSUCCEEDED(result)) {
        kernel::util::GameInfo info(buffer);
        if (info.is_valid()) {
          XELOGI("Found virtual title {}", info.virtual_title_id());

          const std::string xna_id("584E07D1");
          auto xna_id_entry(file_system_->ResolvePath(path + xna_id));
          if (xna_id_entry) {
            default_module = xna_id + "\\" + info.module_name();
          } else {
            XELOGE("Could not find fixed XNA path {}", xna_id);
          }
        }
      }
    }
  }

  return path + default_module;
}

static std::string format_version(xex2_version version) {
  // fmt::format doesn't like bit fields
  uint32_t major, minor, build, qfe;
  major = version.major;
  minor = version.minor;
  build = version.build;
  qfe = version.qfe;
  if (qfe) {
    return fmt::format("{}.{}.{}.{}", major, minor, build, qfe);
  }
  if (build) {
    return fmt::format("{}.{}.{}", major, minor, build);
  }
  return fmt::format("{}.{}", major, minor);
}

X_STATUS Emulator::CompleteLaunch(const std::filesystem::path& path,
                                  const std::string_view module_path) {
  // Making changes to the UI (setting the icon) and executing game config
  // load callbacks which expect to be called from the UI thread.
  assert_true(display_window_->app_context().IsInUIThread());

  // Setup NullDevices for raw HDD partition accesses
  // Cache/STFC code baked into games tries reading/writing to these
  // By using a NullDevice that just returns success to all IO requests it
  // should allow games to believe cache/raw disk was accessed successfully

  // NOTE: this should probably be moved to xenia_main.cc, but right now we
  // need to register the \Device\Harddisk0\ NullDevice _after_ the
  // \Device\Harddisk0\Partition1 HostPathDevice, otherwise requests to
  // Partition1 will go to this. Registering during CompleteLaunch allows us
  // to make sure any HostPathDevices are ready beforehand. (see comment above
  // cache:\ device registration for more info about why)
  auto null_paths = {std::string("\\Partition0"), std::string("\\Cache0"),
                     std::string("\\Cache1")};
  auto null_device =
      std::make_unique<vfs::NullDevice>("\\Device\\Harddisk0", null_paths);
  if (null_device->Initialize()) {
    file_system_->RegisterDevice(std::move(null_device));
  }

  // Reset state.
  title_id_ = std::nullopt;
  title_name_ = "";
  title_version_ = "";
  display_window_->SetIcon(nullptr, 0);

  // Allow xam to request module loads.
  auto xam = kernel_state()->GetKernelModule<kernel::xam::XamModule>("xam.xex");

  XELOGI("Loading module {}", module_path);
  auto module = kernel_state_->LoadUserModule(module_path);
  if (!module) {
    XELOGE("Failed to load user module {}", xe::path_to_utf8(path));
    return X_STATUS_NOT_FOUND;
  }

  X_RESULT result = kernel_state_->ApplyTitleUpdate(module);
  if (XFAILED(result)) {
    XELOGE("Failed to apply title update! Cannot run module {}",
           xe::path_to_utf8(path));
    return result;
  }

  result = kernel_state_->FinishLoadingUserModule(module);
  if (XFAILED(result)) {
    XELOGE("Failed to initialize user module {}", xe::path_to_utf8(path));
    return result;
  }
  // Grab the current title ID.
  xex2_opt_execution_info* info = nullptr;
  uint32_t workspace_address = 0;
  module->GetOptHeader(XEX_HEADER_EXECUTION_INFO, &info);

  kernel_state_->memory()
      ->LookupHeapByType(false, 0x1000)
      ->Alloc(module->workspace_size(), 0x1000,
              kMemoryAllocationReserve | kMemoryAllocationCommit,
              kMemoryProtectRead | kMemoryProtectWrite, false,
              &workspace_address);

  if (!info) {
    title_id_ = 0;
  } else {
    title_id_ = info->title_id;
    auto title_version = info->version();
    if (title_version.value != 0) {
      title_version_ = format_version(title_version);
    }
  }

  // Try and load the resource database (xex only).
  if (module->title_id()) {
    auto title_id = fmt::format("{:08X}", module->title_id());

    // Load the per-game configuration file and make sure updates are handled
    // by the callbacks.
    config::LoadGameConfig(title_id);
    assert_true(game_config_load_callback_loop_next_index_ == SIZE_MAX);
    game_config_load_callback_loop_next_index_ = 0;
    while (game_config_load_callback_loop_next_index_ <
           game_config_load_callbacks_.size()) {
      game_config_load_callbacks_[game_config_load_callback_loop_next_index_++]
          ->PostGameConfigLoad();
    }
    game_config_load_callback_loop_next_index_ = SIZE_MAX;

    const kernel::util::XdbfGameData db = kernel_state_->module_xdbf(module);
    if (db.is_valid()) {
      XLanguage language =
          db.GetExistingLanguage(static_cast<XLanguage>(cvars::user_language));
      title_name_ = db.title(language);
<<<<<<< HEAD
      XELOGI("Title name: {}", title_name_);

      // Show achievments data
      XELOGI("-------------------- ACHIEVEMENTS --------------------");
      auto ach = db.GetAchievements();
      for (const auto& entry : ach) {
=======

      XELOGI("-------------------- ACHIEVEMENTS --------------------");
      const std::vector<kernel::util::XdbfAchievementTableEntry>
          achievement_list = db.GetAchievements();
      for (const kernel::util::XdbfAchievementTableEntry& entry :
           achievement_list) {
>>>>>>> e55cb737
        std::string label = db.GetStringTableEntry(language, entry.label_id);
        std::string desc =
            db.GetStringTableEntry(language, entry.description_id);

        XELOGI("{} - {} - {} - {}", entry.id, label, desc, entry.gamerscore);
      }
<<<<<<< HEAD
      XELOGI("----------------- END OF ACHIEVEMENTS --------------------");
=======
      XELOGI("----------------- END OF ACHIEVEMENTS ----------------");
>>>>>>> e55cb737

      auto icon_block = db.icon();
      if (icon_block) {
        display_window_->SetIcon(icon_block.buffer, icon_block.size);
      }
    }
  }

  // Initializing the shader storage in a blocking way so the user doesn't
  // miss the initial seconds - for instance, sound from an intro video may
  // start playing before the video can be seen if doing this in parallel with
  // the main thread.
  on_shader_storage_initialization(true);
  graphics_system_->InitializeShaderStorage(cache_root_, title_id_.value(),
                                            true);
  on_shader_storage_initialization(false);

  auto main_thread = kernel_state_->LaunchModule(module);
  if (!main_thread) {
    return X_STATUS_UNSUCCESSFUL;
  }
  main_thread_ = main_thread;
  on_launch(title_id_.value(), title_name_);

  return X_STATUS_SUCCESS;
}

}  // namespace xe<|MERGE_RESOLUTION|>--- conflicted
+++ resolved
@@ -872,32 +872,21 @@
       XLanguage language =
           db.GetExistingLanguage(static_cast<XLanguage>(cvars::user_language));
       title_name_ = db.title(language);
-<<<<<<< HEAD
       XELOGI("Title name: {}", title_name_);
 
       // Show achievments data
-      XELOGI("-------------------- ACHIEVEMENTS --------------------");
-      auto ach = db.GetAchievements();
-      for (const auto& entry : ach) {
-=======
-
       XELOGI("-------------------- ACHIEVEMENTS --------------------");
       const std::vector<kernel::util::XdbfAchievementTableEntry>
           achievement_list = db.GetAchievements();
       for (const kernel::util::XdbfAchievementTableEntry& entry :
            achievement_list) {
->>>>>>> e55cb737
         std::string label = db.GetStringTableEntry(language, entry.label_id);
         std::string desc =
             db.GetStringTableEntry(language, entry.description_id);
 
         XELOGI("{} - {} - {} - {}", entry.id, label, desc, entry.gamerscore);
       }
-<<<<<<< HEAD
-      XELOGI("----------------- END OF ACHIEVEMENTS --------------------");
-=======
       XELOGI("----------------- END OF ACHIEVEMENTS ----------------");
->>>>>>> e55cb737
 
       auto icon_block = db.icon();
       if (icon_block) {
