--- conflicted
+++ resolved
@@ -10,11 +10,8 @@
   links({
     "aes_128",
     "capstone",
-<<<<<<< HEAD
     "dxbc",
-=======
     "discord-rpc",
->>>>>>> ffcc1e1f
     "gflags",
     "glew",
     "glslang-spirv",
