/**
 ******************************************************************************
 * Xenia : Xbox 360 Emulator Research Project                                 *
 ******************************************************************************
 * Copyright 2021 Ben Vanik. All rights reserved.                             *
 * Released under the BSD license - see LICENSE in the root for more details. *
 ******************************************************************************
 */

#ifndef XENIA_BASE_LOGGING_H_
#define XENIA_BASE_LOGGING_H_

#include <cstdarg>
#include <cstdint>
#include <string>

#include "third_party/fmt/include/fmt/format.h"
#include "third_party/fmt/include/fmt/std.h"
#include "xenia/base/string.h"

namespace xe {

#define XE_OPTION_ENABLE_LOGGING 1

// Log level is a general indication of the importance of a given log line.
//
// While log levels are named, they are a rough correlation of what the log line
// may be related to. These names should not be taken as fact as what a given
// log line from any log level actually is.
enum class LogLevel {
  Disabled = -1,
  Error = 0,
  Warning,
  Info,
  Debug,
  Trace,
};

// bitmasks!
namespace LogSrc {
enum : uint32_t {
  Uncategorized = 0,
  Kernel = 1,
  Apu = 2,
  Cpu = 4,
};
}
class LogSink {
 public:
  virtual ~LogSink() = default;

  virtual void Write(const char* buf, size_t size) = 0;
  virtual void Flush() = 0;
};

class FileLogSink final : public LogSink {
 public:
  explicit FileLogSink(FILE* file, bool own_file)
      : file_(file), owns_file_(own_file) {}
  ~FileLogSink();

  void Write(const char* buf, size_t size) override;
  void Flush() override;

 private:
  FILE* file_;
  bool owns_file_;
};

class DebugPrintLogSink final : public LogSink {
 public:
  DebugPrintLogSink() = default;

  void Write(const char* buf, size_t size) override;
  void Flush() override {}
};

// Initializes the logging system and any outputs requested.
// Must be called on startup.
void InitializeLogging(const std::string_view app_name);
void ShutdownLogging();

namespace logging {

constexpr char kPrefixCharError = '!';
constexpr char kPrefixCharWarning = 'w';
constexpr char kPrefixCharInfo = 'i';
constexpr char kPrefixCharDebug = 'd';

<<<<<<< HEAD
void ToggleLogLevel();
=======
bool ShouldLog(LogLevel log_level);

namespace internal {

std::pair<char*, size_t> GetThreadBuffer();
>>>>>>> b5432ab8

bool ShouldLog(LogLevel log_level,
               uint32_t log_mask = xe::LogSrc::Uncategorized);
uint32_t GetLogLevel();
std::pair<char*, size_t> GetThreadBuffer();
XE_NOALIAS
void AppendLogLine(LogLevel log_level, const char prefix_char, size_t written);

}  // namespace internal
// technically, noalias is incorrect here, these functions do in fact alias
// global memory, but msvc will not optimize the calls away, and the global
// memory modified by the calls is limited to internal logging variables, so it
// might as well be noalias
template <typename... Args>
XE_NOALIAS XE_NOINLINE XE_COLD static void AppendLogLineFormat_Impl(
    LogLevel log_level, const char prefix_char, std::string_view format,
    const Args&... args) noexcept {
  auto target = internal::GetThreadBuffer();
  auto result = fmt::format_to_n(target.first, target.second,
                                 fmt::runtime(format), args...);
  internal::AppendLogLine(log_level, prefix_char, result.size);
}

// Appends a line to the log with {fmt}-style formatting.
// chrispy: inline the initial check, outline the append. the append should
// happen rarely for end users
template <typename... Args>
<<<<<<< HEAD
XE_FORCEINLINE static void AppendLogLineFormat(uint32_t log_src_mask,
                                               LogLevel log_level,
                                               const char prefix_char,
                                               std::string_view format,
                                               const Args&... args) noexcept {
  if (!internal::ShouldLog(log_level, log_src_mask)) {
=======
void AppendLogLineFormat(LogLevel log_level, const char prefix_char,
                         const char* format, const Args&... args) {
  if (!ShouldLog(log_level)) {
>>>>>>> b5432ab8
    return;
  }
  AppendLogLineFormat_Impl(log_level, prefix_char, format, args...);
}

// Appends a line to the log.
void AppendLogLine(LogLevel log_level, const char prefix_char,
                   const std::string_view str,
                   uint32_t log_mask = LogSrc::Uncategorized);

template <LogLevel ll>
struct LoggerBatch {
  char* thrd_buf;       // current position in thread buffer
  size_t thrd_buf_rem;  // num left in thrd buffer
  size_t total_size;

  void reset() {
    auto target = logging::internal::GetThreadBuffer();

    thrd_buf = target.first;
    thrd_buf_rem = target.second;
    total_size = 0;
  }

  LoggerBatch() { reset(); }
  template <size_t fmtlen, typename... Ts>
  void operator()(const char (&fmt)[fmtlen], Ts&&... args) {
    auto tmpres =
        fmt::format_to_n(thrd_buf, thrd_buf_rem, fmt::runtime(fmt), args...);
    thrd_buf_rem -= tmpres.size;
    thrd_buf = tmpres.out;
    total_size += tmpres.size;
  }

  void submit(char prefix_char) {
    logging::internal::AppendLogLine(ll, prefix_char, total_size);
  }
};

}  // namespace logging

// Logs a fatal error and aborts the program.
[[noreturn]] void FatalError(const std::string_view str);

}  // namespace xe

#if XE_OPTION_ENABLE_LOGGING

template <typename... Args>
<<<<<<< HEAD
XE_COLD void XELOGE(std::string_view format, const Args&... args) {
  xe::logging::AppendLogLineFormat(xe::LogSrc::Uncategorized,
                                   xe::LogLevel::Error, '!', format, args...);
}

template <typename... Args>
XE_COLD void XELOGW(std::string_view format, const Args&... args) {
  xe::logging::AppendLogLineFormat(xe::LogSrc::Uncategorized,
                                   xe::LogLevel::Warning, 'w', format, args...);
}

template <typename... Args>
void XELOGI(std::string_view format, const Args&... args) {
  xe::logging::AppendLogLineFormat(xe::LogSrc::Uncategorized,
                                   xe::LogLevel::Info, 'i', format, args...);
}

template <typename... Args>
void XELOGD(std::string_view format, const Args&... args) {
  xe::logging::AppendLogLineFormat(xe::LogSrc::Uncategorized,
                                   xe::LogLevel::Debug, 'd', format, args...);
=======
void XELOGE(const char* format, const Args&... args) {
  xe::logging::AppendLogLineFormat(
      xe::LogLevel::Error, xe::logging::kPrefixCharError, format, args...);
}

template <typename... Args>
void XELOGW(const char* format, const Args&... args) {
  xe::logging::AppendLogLineFormat(
      xe::LogLevel::Warning, xe::logging::kPrefixCharWarning, format, args...);
}

template <typename... Args>
void XELOGI(const char* format, const Args&... args) {
  xe::logging::AppendLogLineFormat(
      xe::LogLevel::Info, xe::logging::kPrefixCharInfo, format, args...);
}

template <typename... Args>
void XELOGD(const char* format, const Args&... args) {
  xe::logging::AppendLogLineFormat(
      xe::LogLevel::Debug, xe::logging::kPrefixCharDebug, format, args...);
>>>>>>> b5432ab8
}

template <typename... Args>
void XELOGCPU(std::string_view format, const Args&... args) {
  xe::logging::AppendLogLineFormat(xe::LogSrc::Cpu, xe::LogLevel::Info, 'C',
                                   format, args...);
}

template <typename... Args>
void XELOGAPU(std::string_view format, const Args&... args) {
  xe::logging::AppendLogLineFormat(xe::LogSrc::Apu, xe::LogLevel::Debug, 'A',
                                   format, args...);
}

template <typename... Args>
void XELOGGPU(std::string_view format, const Args&... args) {
  xe::logging::AppendLogLineFormat(xe::LogSrc::Uncategorized,
                                   xe::LogLevel::Debug, 'G', format, args...);
}

template <typename... Args>
void XELOGKERNEL(std::string_view format, const Args&... args) {
  xe::logging::AppendLogLineFormat(xe::LogSrc::Kernel, xe::LogLevel::Info, 'K',
                                   format, args...);
}

template <typename... Args>
void XELOGFS(std::string_view format, const Args&... args) {
  xe::logging::AppendLogLineFormat(xe::LogSrc::Uncategorized,
                                   xe::LogLevel::Info, 'F', format, args...);
}

#else

#define __XELOGDUMMY \
  do {               \
  } while (false)

#define XELOGE(...) __XELOGDUMMY
#define XELOGW(...) __XELOGDUMMY
#define XELOGI(...) __XELOGDUMMY
#define XELOGD(...) __XELOGDUMMY
#define XELOGCPU(...) __XELOGDUMMY
#define XELOGAPU(...) __XELOGDUMMY
#define XELOGGPU(...) __XELOGDUMMY
#define XELOGKERNEL(...) __XELOGDUMMY
#define XELOGFS(...) __XELOGDUMMY

#endif  // ENABLE_LOGGING

#endif  // XENIA_BASE_LOGGING_H_<|MERGE_RESOLUTION|>--- conflicted
+++ resolved
@@ -45,6 +45,7 @@
   Cpu = 4,
 };
 }
+
 class LogSink {
  public:
   virtual ~LogSink() = default;
@@ -87,20 +88,15 @@
 constexpr char kPrefixCharInfo = 'i';
 constexpr char kPrefixCharDebug = 'd';
 
-<<<<<<< HEAD
 void ToggleLogLevel();
-=======
-bool ShouldLog(LogLevel log_level);
-
-namespace internal {
-
-std::pair<char*, size_t> GetThreadBuffer();
->>>>>>> b5432ab8
-
+//bool ShouldLog(LogLevel log_level);
 bool ShouldLog(LogLevel log_level,
                uint32_t log_mask = xe::LogSrc::Uncategorized);
+namespace internal {
+
 uint32_t GetLogLevel();
 std::pair<char*, size_t> GetThreadBuffer();
+
 XE_NOALIAS
 void AppendLogLine(LogLevel log_level, const char prefix_char, size_t written);
 
@@ -123,18 +119,12 @@
 // chrispy: inline the initial check, outline the append. the append should
 // happen rarely for end users
 template <typename... Args>
-<<<<<<< HEAD
 XE_FORCEINLINE static void AppendLogLineFormat(uint32_t log_src_mask,
                                                LogLevel log_level,
                                                const char prefix_char,
                                                std::string_view format,
                                                const Args&... args) noexcept {
   if (!internal::ShouldLog(log_level, log_src_mask)) {
-=======
-void AppendLogLineFormat(LogLevel log_level, const char prefix_char,
-                         const char* format, const Args&... args) {
-  if (!ShouldLog(log_level)) {
->>>>>>> b5432ab8
     return;
   }
   AppendLogLineFormat_Impl(log_level, prefix_char, format, args...);
@@ -184,51 +174,27 @@
 #if XE_OPTION_ENABLE_LOGGING
 
 template <typename... Args>
-<<<<<<< HEAD
 XE_COLD void XELOGE(std::string_view format, const Args&... args) {
-  xe::logging::AppendLogLineFormat(xe::LogSrc::Uncategorized,
-                                   xe::LogLevel::Error, '!', format, args...);
+  xe::logging::AppendLogLineFormat(xe::LogSrc::Uncategorized, xe::LogLevel::Error,
+      xe::logging::kPrefixCharError, format, args...);
 }
 
 template <typename... Args>
 XE_COLD void XELOGW(std::string_view format, const Args&... args) {
-  xe::logging::AppendLogLineFormat(xe::LogSrc::Uncategorized,
-                                   xe::LogLevel::Warning, 'w', format, args...);
+  xe::logging::AppendLogLineFormat(xe::LogSrc::Uncategorized, xe::LogLevel::Warning,
+      xe::logging::kPrefixCharWarning, format, args...);
 }
 
 template <typename... Args>
 void XELOGI(std::string_view format, const Args&... args) {
-  xe::logging::AppendLogLineFormat(xe::LogSrc::Uncategorized,
-                                   xe::LogLevel::Info, 'i', format, args...);
+  xe::logging::AppendLogLineFormat(xe::LogSrc::Uncategorized, xe::LogLevel::Info,
+      xe::logging::kPrefixCharInfo, format, args...);
 }
 
 template <typename... Args>
 void XELOGD(std::string_view format, const Args&... args) {
-  xe::logging::AppendLogLineFormat(xe::LogSrc::Uncategorized,
-                                   xe::LogLevel::Debug, 'd', format, args...);
-=======
-void XELOGE(const char* format, const Args&... args) {
-  xe::logging::AppendLogLineFormat(
-      xe::LogLevel::Error, xe::logging::kPrefixCharError, format, args...);
-}
-
-template <typename... Args>
-void XELOGW(const char* format, const Args&... args) {
-  xe::logging::AppendLogLineFormat(
-      xe::LogLevel::Warning, xe::logging::kPrefixCharWarning, format, args...);
-}
-
-template <typename... Args>
-void XELOGI(const char* format, const Args&... args) {
-  xe::logging::AppendLogLineFormat(
-      xe::LogLevel::Info, xe::logging::kPrefixCharInfo, format, args...);
-}
-
-template <typename... Args>
-void XELOGD(const char* format, const Args&... args) {
-  xe::logging::AppendLogLineFormat(
-      xe::LogLevel::Debug, xe::logging::kPrefixCharDebug, format, args...);
->>>>>>> b5432ab8
+  xe::logging::AppendLogLineFormat(xe::LogSrc::Uncategorized, xe::LogLevel::Debug,
+      xe::logging::kPrefixCharDebug, format, args...);
 }
 
 template <typename... Args>
