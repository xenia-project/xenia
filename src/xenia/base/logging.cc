--- conflicted
+++ resolved
@@ -468,23 +468,19 @@
   memory::AlignedFree(logger);
 }
 
-<<<<<<< HEAD
 static int g_saved_loglevel = static_cast<int>(LogLevel::Disabled);
-void logging::internal::ToggleLogLevel() {
+void logging::ToggleLogLevel() {
   auto swap = g_saved_loglevel;
 
   g_saved_loglevel = cvars::log_level;
   cvars::log_level = swap;
 }
-bool logging::internal::ShouldLog(LogLevel log_level, uint32_t log_mask) {
+
+bool logging::ShouldLog(LogLevel log_level, uint32_t log_mask) {
   return static_cast<int32_t>(log_level) <= cvars::log_level &&
          (log_mask & cvars::log_mask) == 0;
-=======
-bool logging::ShouldLog(LogLevel log_level) {
-  return logger_ != nullptr &&
-         static_cast<int32_t>(log_level) <= cvars::log_level;
->>>>>>> b5432ab8
-}
+}
+
 uint32_t logging::internal::GetLogLevel() { return cvars::log_level; }
 
 std::pair<char*, size_t> logging::internal::GetThreadBuffer() {
@@ -501,13 +497,8 @@
 }
 
 void logging::AppendLogLine(LogLevel log_level, const char prefix_char,
-<<<<<<< HEAD
                             const std::string_view str, uint32_t log_mask) {
-  if (!internal::ShouldLog(log_level, log_mask) || !str.size()) {
-=======
-                            const std::string_view str) {
-  if (!ShouldLog(log_level) || !str.size()) {
->>>>>>> b5432ab8
+  if (!ShouldLog(log_level, log_mask) || !str.size()) {
     return;
   }
   logger_->AppendLine(xe::threading::current_thread_id(), prefix_char,
