/**
 ******************************************************************************
 * Xenia : Xbox 360 Emulator Research Project                                 *
 ******************************************************************************
 * Copyright 2021 Ben Vanik. All rights reserved.                             *
 * Released under the BSD license - see LICENSE in the root for more details. *
 ******************************************************************************
 */

#include "xenia/cpu/compiler/passes/finalization_pass.h"

#include "third_party/fmt/include/fmt/format.h"
#include "xenia/base/profiling.h"
#include "xenia/cpu/backend/backend.h"
#include "xenia/cpu/compiler/compiler.h"
#include "xenia/cpu/processor.h"

namespace xe {
namespace cpu {
namespace compiler {
namespace passes {

// TODO(benvanik): remove when enums redefined.
using namespace xe::cpu::hir;

using xe::cpu::hir::HIRBuilder;

FinalizationPass::FinalizationPass() : CompilerPass() {}

FinalizationPass::~FinalizationPass() {}

bool FinalizationPass::Run(HIRBuilder* builder) {
  // Process the HIR and prepare it for lowering.
  // After this is done the HIR should be ready for emitting.

  auto arena = builder->arena();

  uint16_t block_ordinal = 0;
  auto block = builder->first_block();
  while (block) {
    block->ordinal = block_ordinal++;

    // Ensure all labels have names.
<<<<<<< HEAD
=======
    auto label = block->label_head;
    while (label) {
      if (!label->name) {
        const size_t label_len = 6 + 4;
        char* name = reinterpret_cast<char*>(arena->Alloc(label_len + 1, 1));
        assert_true(label->id <= 65535);
        auto end = fmt::format_to_n(name, label_len, "_label{:04X}", label->id);
        name[end.size] = '\0';
        label->name = name;
      }
      label = label->next;
    }
>>>>>>> e55cb737

    // Remove unneeded jumps.
    auto tail = block->instr_tail;
    if (tail && tail->opcode == &OPCODE_BRANCH_info) {
      // Jump. Check target.
      auto target = tail->src1.label;
      if (target->block == block->next) {
        // Jumping to subsequent block. Remove.
        tail->UnlinkAndNOP();
      }
    }

    block = block->next;
  }

  return true;
}

}  // namespace passes
}  // namespace compiler
}  // namespace cpu
}  // namespace xe<|MERGE_RESOLUTION|>--- conflicted
+++ resolved
@@ -39,24 +39,6 @@
   auto block = builder->first_block();
   while (block) {
     block->ordinal = block_ordinal++;
-
-    // Ensure all labels have names.
-<<<<<<< HEAD
-=======
-    auto label = block->label_head;
-    while (label) {
-      if (!label->name) {
-        const size_t label_len = 6 + 4;
-        char* name = reinterpret_cast<char*>(arena->Alloc(label_len + 1, 1));
-        assert_true(label->id <= 65535);
-        auto end = fmt::format_to_n(name, label_len, "_label{:04X}", label->id);
-        name[end.size] = '\0';
-        label->name = name;
-      }
-      label = label->next;
-    }
->>>>>>> e55cb737
-
     // Remove unneeded jumps.
     auto tail = block->instr_tail;
     if (tail && tail->opcode == &OPCODE_BRANCH_info) {
