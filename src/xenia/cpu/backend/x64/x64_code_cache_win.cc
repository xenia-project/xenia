--- conflicted
+++ resolved
@@ -29,188 +29,6 @@
 namespace backend {
 namespace x64 {
 
-// http://msdn.microsoft.com/en-us/library/ssa62fwe.aspx
-typedef enum _UNWIND_OP_CODES {
-  UWOP_PUSH_NONVOL = 0, /* info == register number */
-  UWOP_ALLOC_LARGE,     /* no info, alloc size in next 2 slots */
-  UWOP_ALLOC_SMALL,     /* info == size of allocation / 8 - 1 */
-  UWOP_SET_FPREG,       /* no info, FP = RSP + UNWIND_INFO.FPRegOffset*16 */
-  UWOP_SAVE_NONVOL,     /* info == register number, offset in next slot */
-  UWOP_SAVE_NONVOL_FAR, /* info == register number, offset in next 2 slots */
-  UWOP_SAVE_XMM128,     /* info == XMM reg number, offset in next slot */
-  UWOP_SAVE_XMM128_FAR, /* info == XMM reg number, offset in next 2 slots */
-  UWOP_PUSH_MACHFRAME   /* info == 0: no error-code, 1: error-code */
-} UNWIND_CODE_OPS;
-class UNWIND_REGISTER {
- public:
-  enum _ {
-    RAX = 0,
-    RCX = 1,
-    RDX = 2,
-    RBX = 3,
-    RSP = 4,
-    RBP = 5,
-    RSI = 6,
-    RDI = 7,
-    R8 = 8,
-    R9 = 9,
-    R10 = 10,
-    R11 = 11,
-    R12 = 12,
-    R13 = 13,
-    R14 = 14,
-    R15 = 15,
-  };
-};
-
-typedef union _UNWIND_CODE {
-  struct {
-    uint8_t CodeOffset;
-    uint8_t UnwindOp : 4;
-    uint8_t OpInfo : 4;
-  };
-  USHORT FrameOffset;
-} UNWIND_CODE, *PUNWIND_CODE;
-
-typedef struct _UNWIND_INFO {
-  uint8_t Version : 3;
-  uint8_t Flags : 5;
-  uint8_t SizeOfProlog;
-  uint8_t CountOfCodes;
-  uint8_t FrameRegister : 4;
-  uint8_t FrameOffset : 4;
-  UNWIND_CODE UnwindCode[1];
-  /*  UNWIND_CODE MoreUnwindCode[((CountOfCodes + 1) & ~1) - 1];
-   *   union {
-   *       OPTIONAL ULONG ExceptionHandler;
-   *       OPTIONAL ULONG FunctionEntry;
-   *   };
-   *   OPTIONAL ULONG ExceptionData[]; */
-} UNWIND_INFO, *PUNWIND_INFO;
-
-// Size of unwind info per function.
-// TODO(benvanik): move this to emitter.
-static const uint32_t kUnwindInfoSize =
-    sizeof(UNWIND_INFO) + (sizeof(UNWIND_CODE) * (6 - 1));
-
-class Win32X64CodeCache : public X64CodeCache {
- public:
-  Win32X64CodeCache();
-  ~Win32X64CodeCache() override;
-
-  bool Initialize() override;
-
-  void* LookupUnwindInfo(uint64_t host_pc) override;
-
- private:
-  UnwindReservation RequestUnwindReservation(uint8_t* entry_address) override;
-  void PlaceCode(uint32_t guest_address, void* machine_code, size_t code_size,
-                 size_t stack_size, void* code_address,
-                 UnwindReservation unwind_reservation) override;
-
-  void InitializeUnwindEntry(uint8_t* unwind_entry_address,
-                             size_t unwind_table_slot, void* code_address,
-                             size_t code_size, size_t stack_size);
-
-  // Growable function table system handle.
-  void* unwind_table_handle_ = nullptr;
-  // Actual unwind table entries.
-  std::vector<RUNTIME_FUNCTION> unwind_table_;
-  // Current number of entries in the table.
-  std::atomic<uint32_t> unwind_table_count_ = {0};
-};
-
-std::unique_ptr<X64CodeCache> X64CodeCache::Create() {
-  return std::make_unique<Win32X64CodeCache>();
-}
-
-Win32X64CodeCache::Win32X64CodeCache() = default;
-
-Win32X64CodeCache::~Win32X64CodeCache() {
-#ifdef USE_GROWABLE_FUNCTION_TABLE
-  if (unwind_table_handle_) {
-    RtlDeleteGrowableFunctionTable(unwind_table_handle_);
-  }
-#else
-  if (generated_code_base_) {
-    RtlDeleteFunctionTable(reinterpret_cast<PRUNTIME_FUNCTION>(
-        reinterpret_cast<DWORD64>(generated_code_base_) | 0x3));
-  }
-#endif  // USE_GROWABLE_FUNCTION_TABLE
-}
-
-bool Win32X64CodeCache::Initialize() {
-  if (!X64CodeCache::Initialize()) {
-    return false;
-  }
-
-  // Compute total number of unwind entries we should allocate.
-  // We don't support reallocing right now, so this should be high.
-  unwind_table_.resize(kMaximumFunctionCount);
-
-#ifdef USE_GROWABLE_FUNCTION_TABLE
-  // Create table and register with the system. It's empty now, but we'll grow
-  // it as functions are added.
-  if (RtlAddGrowableFunctionTable(
-          &unwind_table_handle_, unwind_table_.data(), unwind_table_count_,
-          DWORD(unwind_table_.size()),
-          reinterpret_cast<ULONG_PTR>(generated_code_base_),
-          reinterpret_cast<ULONG_PTR>(generated_code_base_ +
-                                      kGeneratedCodeSize))) {
-    XELOGE("Unable to create unwind function table");
-    return false;
-  }
-#else
-  // Install a callback that the debugger will use to lookup unwind info on
-  // demand.
-  if (!RtlInstallFunctionTableCallback(
-          reinterpret_cast<DWORD64>(generated_code_base_) | 0x3,
-          reinterpret_cast<DWORD64>(generated_code_base_), kGeneratedCodeSize,
-          [](DWORD64 control_pc, PVOID context) {
-            auto code_cache = reinterpret_cast<Win32X64CodeCache*>(context);
-            return reinterpret_cast<PRUNTIME_FUNCTION>(
-                code_cache->LookupUnwindInfo(control_pc));
-          },
-          this, nullptr)) {
-    XELOGE("Unable to install function table callback");
-    return false;
-  }
-#endif  // USE_GROWABLE_FUNCTION_TABLE
-
-  return true;
-}
-
-Win32X64CodeCache::UnwindReservation
-Win32X64CodeCache::RequestUnwindReservation(uint8_t* entry_address) {
-  UnwindReservation unwind_reservation;
-  unwind_reservation.data_size = xe::round_up(kUnwindInfoSize, 16);
-  unwind_reservation.table_slot = ++unwind_table_count_;
-  unwind_reservation.entry_address = entry_address;
-  assert_false(unwind_table_count_ >= kMaximumFunctionCount);
-
-  return unwind_reservation;
-}
-
-void Win32X64CodeCache::PlaceCode(uint32_t guest_address, void* machine_code,
-                                  size_t code_size, size_t stack_size,
-                                  void* code_address,
-                                  UnwindReservation unwind_reservation) {
-  // Add unwind info.
-  InitializeUnwindEntry(unwind_reservation.entry_address,
-                        unwind_reservation.table_slot, code_address, code_size,
-                        stack_size);
-
-#ifdef USE_GROWABLE_FUNCTION_TABLE
-  // Notify that the unwind table has grown.
-  // We do this outside of the lock, but with the latest total count.
-  RtlGrowFunctionTable(unwind_table_handle_, unwind_table_count_);
-#endif  // USE_GROWABLE_FUNCTION_TABLE
-
-  // This isn't needed on x64 (probably), but is convention.
-  FlushInstructionCache(GetCurrentProcess(), code_address, code_size);
-}
-
-<<<<<<< HEAD
 // https://msdn.microsoft.com/en-us/library/ssa62fwe.aspx
 typedef enum _UNWIND_OP_CODES {
   UWOP_PUSH_NONVOL = 0, /* info == register number */
@@ -270,8 +88,128 @@
    *   OPTIONAL ULONG ExceptionData[]; */
 } UNWIND_INFO, *PUNWIND_INFO;
 
-=======
->>>>>>> aa14741e
+// Size of unwind info per function.
+// TODO(benvanik): move this to emitter.
+static const uint32_t kUnwindInfoSize =
+    sizeof(UNWIND_INFO) + (sizeof(UNWIND_CODE) * (6 - 1));
+
+class Win32X64CodeCache : public X64CodeCache {
+ public:
+  Win32X64CodeCache();
+  ~Win32X64CodeCache() override;
+
+  bool Initialize() override;
+
+  void* LookupUnwindInfo(uint64_t host_pc) override;
+
+ private:
+  UnwindReservation RequestUnwindReservation(uint8_t* entry_address) override;
+  void PlaceCode(uint32_t guest_address, void* machine_code, size_t code_size,
+                 size_t stack_size, void* code_address,
+                 UnwindReservation unwind_reservation) override;
+
+  void InitializeUnwindEntry(uint8_t* unwind_entry_address,
+                             size_t unwind_table_slot, void* code_address,
+                             size_t code_size, size_t stack_size);
+
+  // Growable function table system handle.
+  void* unwind_table_handle_ = nullptr;
+  // Actual unwind table entries.
+  std::vector<RUNTIME_FUNCTION> unwind_table_;
+  // Current number of entries in the table.
+  std::atomic<uint32_t> unwind_table_count_ = {0};
+};
+
+std::unique_ptr<X64CodeCache> X64CodeCache::Create() {
+  return std::make_unique<Win32X64CodeCache>();
+}
+
+Win32X64CodeCache::Win32X64CodeCache() = default;
+
+Win32X64CodeCache::~Win32X64CodeCache() {
+#ifdef USE_GROWABLE_FUNCTION_TABLE
+  if (unwind_table_handle_) {
+    RtlDeleteGrowableFunctionTable(unwind_table_handle_);
+  }
+#else
+  if (generated_code_base_) {
+    RtlDeleteFunctionTable(reinterpret_cast<PRUNTIME_FUNCTION>(
+        reinterpret_cast<DWORD64>(generated_code_base_) | 0x3));
+  }
+#endif  // USE_GROWABLE_FUNCTION_TABLE
+}
+
+bool Win32X64CodeCache::Initialize() {
+  if (!X64CodeCache::Initialize()) {
+    return false;
+  }
+
+  // Compute total number of unwind entries we should allocate.
+  // We don't support reallocing right now, so this should be high.
+  unwind_table_.resize(kMaximumFunctionCount);
+
+#ifdef USE_GROWABLE_FUNCTION_TABLE
+  // Create table and register with the system. It's empty now, but we'll grow
+  // it as functions are added.
+  if (RtlAddGrowableFunctionTable(
+          &unwind_table_handle_, unwind_table_.data(), unwind_table_count_,
+          DWORD(unwind_table_.size()),
+          reinterpret_cast<ULONG_PTR>(generated_code_base_),
+          reinterpret_cast<ULONG_PTR>(generated_code_base_ +
+                                      kGeneratedCodeSize))) {
+    XELOGE("Unable to create unwind function table");
+    return false;
+  }
+#else
+  // Install a callback that the debugger will use to lookup unwind info on
+  // demand.
+  if (!RtlInstallFunctionTableCallback(
+          reinterpret_cast<DWORD64>(generated_code_base_) | 0x3,
+          reinterpret_cast<DWORD64>(generated_code_base_), kGeneratedCodeSize,
+          [](DWORD64 control_pc, PVOID context) {
+            auto code_cache = reinterpret_cast<Win32X64CodeCache*>(context);
+            return reinterpret_cast<PRUNTIME_FUNCTION>(
+                code_cache->LookupUnwindInfo(control_pc));
+          },
+          this, nullptr)) {
+    XELOGE("Unable to install function table callback");
+    return false;
+  }
+#endif  // USE_GROWABLE_FUNCTION_TABLE
+
+  return true;
+}
+
+Win32X64CodeCache::UnwindReservation
+Win32X64CodeCache::RequestUnwindReservation(uint8_t* entry_address) {
+  UnwindReservation unwind_reservation;
+  unwind_reservation.data_size = xe::round_up(kUnwindInfoSize, 16);
+  unwind_reservation.table_slot = ++unwind_table_count_;
+  unwind_reservation.entry_address = entry_address;
+  assert_false(unwind_table_count_ >= kMaximumFunctionCount);
+
+  return unwind_reservation;
+}
+
+void Win32X64CodeCache::PlaceCode(uint32_t guest_address, void* machine_code,
+                                  size_t code_size, size_t stack_size,
+                                  void* code_address,
+                                  UnwindReservation unwind_reservation) {
+  // Add unwind info.
+  InitializeUnwindEntry(unwind_reservation.entry_address,
+                        unwind_reservation.table_slot, code_address, code_size,
+                        stack_size);
+
+#ifdef USE_GROWABLE_FUNCTION_TABLE
+  // Notify that the unwind table has grown.
+  // We do this outside of the lock, but with the latest total count.
+  RtlGrowFunctionTable(unwind_table_handle_, unwind_table_count_);
+#endif  // USE_GROWABLE_FUNCTION_TABLE
+
+  // This isn't needed on x64 (probably), but is convention.
+  FlushInstructionCache(GetCurrentProcess(), code_address, code_size);
+}
+
 void Win32X64CodeCache::InitializeUnwindEntry(uint8_t* unwind_entry_address,
                                               size_t unwind_table_slot,
                                               void* code_address,
@@ -299,16 +237,9 @@
     unwind_info->FrameRegister = 0;
     unwind_info->FrameOffset = 0;
 
-<<<<<<< HEAD
     // https://msdn.microsoft.com/en-us/library/ck9asaa9.aspx
-    size_t co = 0;
-    auto& unwind_code = unwind_info->UnwindCode[co++];
-    unwind_code.CodeOffset =
-=======
-    // http://msdn.microsoft.com/en-us/library/ck9asaa9.aspx
     unwind_code = &unwind_info->UnwindCode[unwind_info->CountOfCodes++];
     unwind_code->CodeOffset =
->>>>>>> aa14741e
         14;  // end of instruction + 1 == offset of next instruction
     unwind_code->UnwindOp = UWOP_ALLOC_SMALL;
     unwind_code->OpInfo = stack_size / 8 - 1;
@@ -324,16 +255,9 @@
     unwind_info->FrameRegister = 0;
     unwind_info->FrameOffset = 0;
 
-<<<<<<< HEAD
     // https://msdn.microsoft.com/en-us/library/ck9asaa9.aspx
-    size_t co = 0;
-    auto& unwind_code = unwind_info->UnwindCode[co++];
-    unwind_code.CodeOffset =
-=======
-    // http://msdn.microsoft.com/en-us/library/ck9asaa9.aspx
     unwind_code = &unwind_info->UnwindCode[unwind_info->CountOfCodes++];
     unwind_code->CodeOffset =
->>>>>>> aa14741e
         7;  // end of instruction + 1 == offset of next instruction
     unwind_code->UnwindOp = UWOP_ALLOC_LARGE;
     unwind_code->OpInfo = 0;  // One slot for size
