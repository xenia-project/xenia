--- conflicted
+++ resolved
@@ -31,15 +31,9 @@
                                   ID3D12GraphicsCommandList1* command_list_1) {
 #if XE_GPU_FINE_GRAINED_DRAW_SCOPES
   SCOPE_profile_cpu_f("gpu");
-<<<<<<< HEAD
-#endif  // XE_UI_D3D12_FINE_GRAINED_DRAW_SCOPES
-  const uintmax_t* stream = (const uintmax_t*)command_stream_.data();
-  size_t stream_remaining = command_stream_.size() / sizeof(uintmax_t);
-=======
 #endif  // XE_GPU_FINE_GRAINED_DRAW_SCOPES
   const uintmax_t* stream = command_stream_.data();
   size_t stream_remaining = command_stream_.size();
->>>>>>> b5432ab8
   ID3D12PipelineState* current_pipeline_state = nullptr;
   while (stream_remaining != 0) {
     const CommandHeader& header =
