/**
 ******************************************************************************
 * Xenia : Xbox 360 Emulator Research Project                                 *
 ******************************************************************************
 * Copyright 2022 Ben Vanik. All rights reserved.                             *
 * Released under the BSD license - see LICENSE in the root for more details. *
 ******************************************************************************
 */

#include "xenia/gpu/d3d12/d3d12_command_processor.h"
#include <algorithm>
#include <cstring>
#include <sstream>
#include <utility>
#include "xenia/base/assert.h"
#include "xenia/base/byte_order.h"
#include "xenia/base/cvar.h"
#include "xenia/base/logging.h"
#include "xenia/base/math.h"
#include "xenia/base/profiling.h"
#include "xenia/gpu/d3d12/d3d12_graphics_system.h"
#include "xenia/gpu/d3d12/d3d12_shader.h"
#include "xenia/gpu/draw_util.h"
#include "xenia/gpu/gpu_flags.h"
#include "xenia/gpu/registers.h"
#include "xenia/gpu/xenos.h"
#include "xenia/gpu/packet_disassembler.h"
#include "xenia/ui/d3d12/d3d12_presenter.h"
#include "xenia/ui/d3d12/d3d12_util.h"

DEFINE_bool(d3d12_bindless, true,
            "Use bindless resources where available - may improve performance, "
            "but may make debugging more complicated.",
            "D3D12");
DEFINE_bool(d3d12_readback_memexport, false,
            "Read data written by memory export in shaders on the CPU. This "
            "may be needed in some games (but many only access exported data "
            "on the GPU, and this flag isn't needed to handle such behavior), "
            "but causes mid-frame synchronization, so it has a huge "
            "performance impact.",
            "D3D12");
DEFINE_bool(d3d12_readback_resolve, false,
            "Read render-to-texture results on the CPU. This may be needed in "
            "some games, for instance, for screenshots in saved games, but "
            "causes mid-frame synchronization, so it has a huge performance "
            "impact.",
            "D3D12");
DEFINE_bool(d3d12_submit_on_primary_buffer_end, true,
            "Submit the command list when a PM4 primary buffer ends if it's "
            "possible to submit immediately to try to reduce frame latency.",
            "D3D12");

DECLARE_bool(clear_memory_page_state);

namespace xe {
namespace gpu {

void D3D12SaveGPUSetting(D3D12GPUSetting setting, uint64_t value) {
  switch (setting) {
    case D3D12GPUSetting::ReadbackResolve:
      OVERRIDE_bool(d3d12_readback_resolve, (bool)value);
      break;
  }
}
    
namespace d3d12 {

    
// Generated with `xb buildshaders`.
namespace shaders {
#include "xenia/gpu/shaders/bytecode/d3d12_5_1/apply_gamma_pwl_cs.h"
#include "xenia/gpu/shaders/bytecode/d3d12_5_1/apply_gamma_pwl_fxaa_luma_cs.h"
#include "xenia/gpu/shaders/bytecode/d3d12_5_1/apply_gamma_table_cs.h"
#include "xenia/gpu/shaders/bytecode/d3d12_5_1/apply_gamma_table_fxaa_luma_cs.h"
#include "xenia/gpu/shaders/bytecode/d3d12_5_1/fxaa_cs.h"
#include "xenia/gpu/shaders/bytecode/d3d12_5_1/fxaa_extreme_cs.h"
}  // namespace shaders

D3D12CommandProcessor::D3D12CommandProcessor(
    D3D12GraphicsSystem* graphics_system, kernel::KernelState* kernel_state)
    : CommandProcessor(graphics_system, kernel_state),
      deferred_command_list_(*this) {}
D3D12CommandProcessor::~D3D12CommandProcessor() = default;

void D3D12CommandProcessor::ClearCaches() {
  CommandProcessor::ClearCaches();
  cache_clear_requested_ = true;
}

void D3D12CommandProcessor::InitializeShaderStorage(
    const std::filesystem::path& cache_root, uint32_t title_id, bool blocking) {
  CommandProcessor::InitializeShaderStorage(cache_root, title_id, blocking);
  pipeline_cache_->InitializeShaderStorage(cache_root, title_id, blocking);
}

void D3D12CommandProcessor::RequestFrameTrace(
    const std::filesystem::path& root_path) {
  // Capture with PIX if attached.
  if (GetD3D12Provider().GetGraphicsAnalysis() != nullptr) {
    pix_capture_requested_.store(true, std::memory_order_relaxed);
    return;
  }
  CommandProcessor::RequestFrameTrace(root_path);
}

void D3D12CommandProcessor::TracePlaybackWroteMemory(uint32_t base_ptr,
                                                     uint32_t length) {
  shared_memory_->MemoryInvalidationCallback(base_ptr, length, true);
  primitive_processor_->MemoryInvalidationCallback(base_ptr, length, true);
}

void D3D12CommandProcessor::RestoreEdramSnapshot(const void* snapshot) {
  // Starting a new frame because descriptors may be needed.
  if (!BeginSubmission(true)) {
    return;
  }
  render_target_cache_->RestoreEdramSnapshot(snapshot);
}

bool D3D12CommandProcessor::PushTransitionBarrier(
    ID3D12Resource* resource, D3D12_RESOURCE_STATES old_state,
    D3D12_RESOURCE_STATES new_state, UINT subresource) {
  if (old_state == new_state) {
    return false;
  }
  D3D12_RESOURCE_BARRIER barrier;
  barrier.Type = D3D12_RESOURCE_BARRIER_TYPE_TRANSITION;
  barrier.Flags = D3D12_RESOURCE_BARRIER_FLAG_NONE;
  barrier.Transition.pResource = resource;
  barrier.Transition.Subresource = subresource;
  barrier.Transition.StateBefore = old_state;
  barrier.Transition.StateAfter = new_state;
  barriers_.push_back(barrier);
  return true;
}

void D3D12CommandProcessor::PushAliasingBarrier(ID3D12Resource* old_resource,
                                                ID3D12Resource* new_resource) {
  D3D12_RESOURCE_BARRIER barrier;
  barrier.Type = D3D12_RESOURCE_BARRIER_TYPE_ALIASING;
  barrier.Flags = D3D12_RESOURCE_BARRIER_FLAG_NONE;
  barrier.Aliasing.pResourceBefore = old_resource;
  barrier.Aliasing.pResourceAfter = new_resource;
  barriers_.push_back(barrier);
}

void D3D12CommandProcessor::PushUAVBarrier(ID3D12Resource* resource) {
  D3D12_RESOURCE_BARRIER barrier;
  barrier.Type = D3D12_RESOURCE_BARRIER_TYPE_UAV;
  barrier.Flags = D3D12_RESOURCE_BARRIER_FLAG_NONE;
  barrier.UAV.pResource = resource;
  barriers_.push_back(barrier);
}

void D3D12CommandProcessor::SubmitBarriers() {
  UINT barrier_count = UINT(barriers_.size());
  if (barrier_count != 0) {
    deferred_command_list_.D3DResourceBarrier(barrier_count, barriers_.data());
    barriers_.clear();
  }
}

ID3D12RootSignature* D3D12CommandProcessor::GetRootSignature(
    const DxbcShader* vertex_shader, const DxbcShader* pixel_shader,
    bool tessellated) {
  if (bindless_resources_used_) {
    return tessellated ? root_signature_bindless_ds_
                       : root_signature_bindless_vs_;
  }

  D3D12_SHADER_VISIBILITY vertex_visibility =
      tessellated ? D3D12_SHADER_VISIBILITY_DOMAIN
                  : D3D12_SHADER_VISIBILITY_VERTEX;

  uint32_t texture_count_vertex =
      uint32_t(vertex_shader->GetTextureBindingsAfterTranslation().size());
  uint32_t sampler_count_vertex =
      uint32_t(vertex_shader->GetSamplerBindingsAfterTranslation().size());
  uint32_t texture_count_pixel =
      pixel_shader
          ? uint32_t(pixel_shader->GetTextureBindingsAfterTranslation().size())
          : 0;
  uint32_t sampler_count_pixel =
      pixel_shader
          ? uint32_t(pixel_shader->GetSamplerBindingsAfterTranslation().size())
          : 0;

  // Better put the pixel texture/sampler in the lower bits probably because it
  // changes often.
  uint32_t index = 0;
  uint32_t index_offset = 0;
  index |= texture_count_pixel << index_offset;
  index_offset += D3D12Shader::kMaxTextureBindingIndexBits;
  index |= sampler_count_pixel << index_offset;
  index_offset += D3D12Shader::kMaxSamplerBindingIndexBits;
  index |= texture_count_vertex << index_offset;
  index_offset += D3D12Shader::kMaxTextureBindingIndexBits;
  index |= sampler_count_vertex << index_offset;
  index_offset += D3D12Shader::kMaxSamplerBindingIndexBits;
  index |= uint32_t(vertex_visibility == D3D12_SHADER_VISIBILITY_DOMAIN)
           << index_offset;
  ++index_offset;
  assert_true(index_offset <= 32);

  // Try an existing root signature.
  auto it = root_signatures_bindful_.find(index);
  if (it != root_signatures_bindful_.end()) {
    return it->second;
  }

  // Create a new one.
  D3D12_ROOT_SIGNATURE_DESC desc;
  D3D12_ROOT_PARAMETER parameters[kRootParameter_Bindful_Count_Max];
  desc.NumParameters = kRootParameter_Bindful_Count_Base;
  desc.pParameters = parameters;
  desc.NumStaticSamplers = 0;
  desc.pStaticSamplers = nullptr;
  desc.Flags = D3D12_ROOT_SIGNATURE_FLAG_NONE;

  // Base parameters.

  // Fetch constants.
  {
    auto& parameter = parameters[kRootParameter_Bindful_FetchConstants];
    parameter.ParameterType = D3D12_ROOT_PARAMETER_TYPE_CBV;
    parameter.Descriptor.ShaderRegister =
        uint32_t(DxbcShaderTranslator::CbufferRegister::kFetchConstants);
    parameter.Descriptor.RegisterSpace = 0;
    parameter.ShaderVisibility = D3D12_SHADER_VISIBILITY_ALL;
  }

  // Vertex float constants.
  {
    auto& parameter = parameters[kRootParameter_Bindful_FloatConstantsVertex];
    parameter.ParameterType = D3D12_ROOT_PARAMETER_TYPE_CBV;
    parameter.Descriptor.ShaderRegister =
        uint32_t(DxbcShaderTranslator::CbufferRegister::kFloatConstants);
    parameter.Descriptor.RegisterSpace = 0;
    parameter.ShaderVisibility = vertex_visibility;
  }

  // Pixel float constants.
  {
    auto& parameter = parameters[kRootParameter_Bindful_FloatConstantsPixel];
    parameter.ParameterType = D3D12_ROOT_PARAMETER_TYPE_CBV;
    parameter.Descriptor.ShaderRegister =
        uint32_t(DxbcShaderTranslator::CbufferRegister::kFloatConstants);
    parameter.Descriptor.RegisterSpace = 0;
    parameter.ShaderVisibility = D3D12_SHADER_VISIBILITY_PIXEL;
  }

  // System constants.
  {
    auto& parameter = parameters[kRootParameter_Bindful_SystemConstants];
    parameter.ParameterType = D3D12_ROOT_PARAMETER_TYPE_CBV;
    parameter.Descriptor.ShaderRegister =
        uint32_t(DxbcShaderTranslator::CbufferRegister::kSystemConstants);
    parameter.Descriptor.RegisterSpace = 0;
    parameter.ShaderVisibility = D3D12_SHADER_VISIBILITY_ALL;
  }

  // Bool and loop constants.
  {
    auto& parameter = parameters[kRootParameter_Bindful_BoolLoopConstants];
    parameter.ParameterType = D3D12_ROOT_PARAMETER_TYPE_CBV;
    parameter.Descriptor.ShaderRegister =
        uint32_t(DxbcShaderTranslator::CbufferRegister::kBoolLoopConstants);
    parameter.Descriptor.RegisterSpace = 0;
    parameter.ShaderVisibility = D3D12_SHADER_VISIBILITY_ALL;
  }

  // Shared memory and, if ROVs are used, EDRAM.
  D3D12_DESCRIPTOR_RANGE shared_memory_and_edram_ranges[3];
  {
    auto& parameter = parameters[kRootParameter_Bindful_SharedMemoryAndEdram];
    parameter.ParameterType = D3D12_ROOT_PARAMETER_TYPE_DESCRIPTOR_TABLE;
    parameter.DescriptorTable.NumDescriptorRanges = 2;
    parameter.DescriptorTable.pDescriptorRanges =
        shared_memory_and_edram_ranges;
    parameter.ShaderVisibility = D3D12_SHADER_VISIBILITY_ALL;
    shared_memory_and_edram_ranges[0].RangeType =
        D3D12_DESCRIPTOR_RANGE_TYPE_SRV;
    shared_memory_and_edram_ranges[0].NumDescriptors = 1;
    shared_memory_and_edram_ranges[0].BaseShaderRegister =
        uint32_t(DxbcShaderTranslator::SRVMainRegister::kSharedMemory);
    shared_memory_and_edram_ranges[0].RegisterSpace =
        uint32_t(DxbcShaderTranslator::SRVSpace::kMain);
    shared_memory_and_edram_ranges[0].OffsetInDescriptorsFromTableStart = 0;
    shared_memory_and_edram_ranges[1].RangeType =
        D3D12_DESCRIPTOR_RANGE_TYPE_UAV;
    shared_memory_and_edram_ranges[1].NumDescriptors = 1;
    shared_memory_and_edram_ranges[1].BaseShaderRegister =
        UINT(DxbcShaderTranslator::UAVRegister::kSharedMemory);
    shared_memory_and_edram_ranges[1].RegisterSpace = 0;
    shared_memory_and_edram_ranges[1].OffsetInDescriptorsFromTableStart = 1;
    if (render_target_cache_->GetPath() ==
        RenderTargetCache::Path::kPixelShaderInterlock) {
      ++parameter.DescriptorTable.NumDescriptorRanges;
      shared_memory_and_edram_ranges[2].RangeType =
          D3D12_DESCRIPTOR_RANGE_TYPE_UAV;
      shared_memory_and_edram_ranges[2].NumDescriptors = 1;
      shared_memory_and_edram_ranges[2].BaseShaderRegister =
          UINT(DxbcShaderTranslator::UAVRegister::kEdram);
      shared_memory_and_edram_ranges[2].RegisterSpace = 0;
      shared_memory_and_edram_ranges[2].OffsetInDescriptorsFromTableStart = 2;
    }
  }

  // Extra parameters.

  // Pixel textures.
  D3D12_DESCRIPTOR_RANGE range_textures_pixel;
  if (texture_count_pixel > 0) {
    auto& parameter = parameters[desc.NumParameters];
    parameter.ParameterType = D3D12_ROOT_PARAMETER_TYPE_DESCRIPTOR_TABLE;
    parameter.DescriptorTable.NumDescriptorRanges = 1;
    parameter.DescriptorTable.pDescriptorRanges = &range_textures_pixel;
    parameter.ShaderVisibility = D3D12_SHADER_VISIBILITY_PIXEL;
    range_textures_pixel.RangeType = D3D12_DESCRIPTOR_RANGE_TYPE_SRV;
    range_textures_pixel.NumDescriptors = texture_count_pixel;
    range_textures_pixel.BaseShaderRegister =
        uint32_t(DxbcShaderTranslator::SRVMainRegister::kBindfulTexturesStart);
    range_textures_pixel.RegisterSpace =
        uint32_t(DxbcShaderTranslator::SRVSpace::kMain);
    range_textures_pixel.OffsetInDescriptorsFromTableStart = 0;
    ++desc.NumParameters;
  }

  // Pixel samplers.
  D3D12_DESCRIPTOR_RANGE range_samplers_pixel;
  if (sampler_count_pixel > 0) {
    auto& parameter = parameters[desc.NumParameters];
    parameter.ParameterType = D3D12_ROOT_PARAMETER_TYPE_DESCRIPTOR_TABLE;
    parameter.DescriptorTable.NumDescriptorRanges = 1;
    parameter.DescriptorTable.pDescriptorRanges = &range_samplers_pixel;
    parameter.ShaderVisibility = D3D12_SHADER_VISIBILITY_PIXEL;
    range_samplers_pixel.RangeType = D3D12_DESCRIPTOR_RANGE_TYPE_SAMPLER;
    range_samplers_pixel.NumDescriptors = sampler_count_pixel;
    range_samplers_pixel.BaseShaderRegister = 0;
    range_samplers_pixel.RegisterSpace = 0;
    range_samplers_pixel.OffsetInDescriptorsFromTableStart = 0;
    ++desc.NumParameters;
  }

  // Vertex textures.
  D3D12_DESCRIPTOR_RANGE range_textures_vertex;
  if (texture_count_vertex > 0) {
    auto& parameter = parameters[desc.NumParameters];
    parameter.ParameterType = D3D12_ROOT_PARAMETER_TYPE_DESCRIPTOR_TABLE;
    parameter.DescriptorTable.NumDescriptorRanges = 1;
    parameter.DescriptorTable.pDescriptorRanges = &range_textures_vertex;
    parameter.ShaderVisibility = vertex_visibility;
    range_textures_vertex.RangeType = D3D12_DESCRIPTOR_RANGE_TYPE_SRV;
    range_textures_vertex.NumDescriptors = texture_count_vertex;
    range_textures_vertex.BaseShaderRegister =
        uint32_t(DxbcShaderTranslator::SRVMainRegister::kBindfulTexturesStart);
    range_textures_vertex.RegisterSpace =
        uint32_t(DxbcShaderTranslator::SRVSpace::kMain);
    range_textures_vertex.OffsetInDescriptorsFromTableStart = 0;
    ++desc.NumParameters;
  }

  // Vertex samplers.
  D3D12_DESCRIPTOR_RANGE range_samplers_vertex;
  if (sampler_count_vertex > 0) {
    auto& parameter = parameters[desc.NumParameters];
    parameter.ParameterType = D3D12_ROOT_PARAMETER_TYPE_DESCRIPTOR_TABLE;
    parameter.DescriptorTable.NumDescriptorRanges = 1;
    parameter.DescriptorTable.pDescriptorRanges = &range_samplers_vertex;
    parameter.ShaderVisibility = vertex_visibility;
    range_samplers_vertex.RangeType = D3D12_DESCRIPTOR_RANGE_TYPE_SAMPLER;
    range_samplers_vertex.NumDescriptors = sampler_count_vertex;
    range_samplers_vertex.BaseShaderRegister = 0;
    range_samplers_vertex.RegisterSpace = 0;
    range_samplers_vertex.OffsetInDescriptorsFromTableStart = 0;
    ++desc.NumParameters;
  }

  ID3D12RootSignature* root_signature =
      ui::d3d12::util::CreateRootSignature(GetD3D12Provider(), desc);
  if (root_signature == nullptr) {
    XELOGE(
        "Failed to create a root signature with {} pixel textures, {} pixel "
        "samplers, {} vertex textures and {} vertex samplers",
        texture_count_pixel, sampler_count_pixel, texture_count_vertex,
        sampler_count_vertex);
    return nullptr;
  }
  root_signatures_bindful_.emplace(index, root_signature);
  return root_signature;
}
XE_NOINLINE
XE_COLD
uint32_t D3D12CommandProcessor::GetRootBindfulExtraParameterIndices(
    const DxbcShader* vertex_shader, const DxbcShader* pixel_shader,
    RootBindfulExtraParameterIndices& indices_out) {
  uint32_t index = kRootParameter_Bindful_Count_Base;
  if (pixel_shader &&
      !pixel_shader->GetTextureBindingsAfterTranslation().empty()) {
    indices_out.textures_pixel = index++;
  } else {
    indices_out.textures_pixel = RootBindfulExtraParameterIndices::kUnavailable;
  }
  if (pixel_shader &&
      !pixel_shader->GetSamplerBindingsAfterTranslation().empty()) {
    indices_out.samplers_pixel = index++;
  } else {
    indices_out.samplers_pixel = RootBindfulExtraParameterIndices::kUnavailable;
  }
  if (!vertex_shader->GetTextureBindingsAfterTranslation().empty()) {
    indices_out.textures_vertex = index++;
  } else {
    indices_out.textures_vertex =
        RootBindfulExtraParameterIndices::kUnavailable;
  }
  if (!vertex_shader->GetSamplerBindingsAfterTranslation().empty()) {
    indices_out.samplers_vertex = index++;
  } else {
    indices_out.samplers_vertex =
        RootBindfulExtraParameterIndices::kUnavailable;
  }
  return index;
}

uint64_t D3D12CommandProcessor::RequestViewBindfulDescriptors(
    uint64_t previous_heap_index, uint32_t count_for_partial_update,
    uint32_t count_for_full_update, D3D12_CPU_DESCRIPTOR_HANDLE& cpu_handle_out,
    D3D12_GPU_DESCRIPTOR_HANDLE& gpu_handle_out) {
  assert_false(bindless_resources_used_);
  assert_true(submission_open_);
  uint32_t descriptor_index;
  uint64_t current_heap_index = view_bindful_heap_pool_->Request(
      frame_current_, previous_heap_index, count_for_partial_update,
      count_for_full_update, descriptor_index);
  if (current_heap_index ==
      ui::d3d12::D3D12DescriptorHeapPool::kHeapIndexInvalid) {
    // There was an error.
    return ui::d3d12::D3D12DescriptorHeapPool::kHeapIndexInvalid;
  }
  ID3D12DescriptorHeap* heap = view_bindful_heap_pool_->GetLastRequestHeap();
  if (view_bindful_heap_current_ != heap) {
    view_bindful_heap_current_ = heap;
    deferred_command_list_.SetDescriptorHeaps(view_bindful_heap_current_,
                                              sampler_bindful_heap_current_);
  }
  const ui::d3d12::D3D12Provider& provider = GetD3D12Provider();
  cpu_handle_out = provider.OffsetViewDescriptor(
      view_bindful_heap_pool_->GetLastRequestHeapCPUStart(), descriptor_index);
  gpu_handle_out = provider.OffsetViewDescriptor(
      view_bindful_heap_pool_->GetLastRequestHeapGPUStart(), descriptor_index);
  return current_heap_index;
}

uint32_t D3D12CommandProcessor::RequestPersistentViewBindlessDescriptor() {
  assert_true(bindless_resources_used_);
  if (!view_bindless_heap_free_.empty()) {
    uint32_t descriptor_index = view_bindless_heap_free_.back();
    view_bindless_heap_free_.pop_back();
    return descriptor_index;
  }
  if (view_bindless_heap_allocated_ >= kViewBindlessHeapSize) {
    return UINT32_MAX;
  }
  return view_bindless_heap_allocated_++;
}

void D3D12CommandProcessor::ReleaseViewBindlessDescriptorImmediately(
    uint32_t descriptor_index) {
  assert_true(bindless_resources_used_);
  view_bindless_heap_free_.push_back(descriptor_index);
}

bool D3D12CommandProcessor::RequestOneUseSingleViewDescriptors(
    uint32_t count, ui::d3d12::util::DescriptorCpuGpuHandlePair* handles_out) {
  assert_true(submission_open_);
  if (!count) {
    return true;
  }
  assert_not_null(handles_out);
  const ui::d3d12::D3D12Provider& provider = GetD3D12Provider();
  if (bindless_resources_used_) {
    // Request separate bindless descriptors that will be freed when this
    // submission is completed by the GPU.
    if (count > kViewBindlessHeapSize - view_bindless_heap_allocated_ +
                    view_bindless_heap_free_.size()) {
      return false;
    }
    for (uint32_t i = 0; i < count; ++i) {
      uint32_t descriptor_index;
      if (!view_bindless_heap_free_.empty()) {
        descriptor_index = view_bindless_heap_free_.back();
        view_bindless_heap_free_.pop_back();
      } else {
        descriptor_index = view_bindless_heap_allocated_++;
      }
      view_bindless_one_use_descriptors_.push_back(
          std::make_pair(descriptor_index, submission_current_));
      handles_out[i] =
          std::make_pair(provider.OffsetViewDescriptor(
                             view_bindless_heap_cpu_start_, descriptor_index),
                         provider.OffsetViewDescriptor(
                             view_bindless_heap_gpu_start_, descriptor_index));
    }
  } else {
    // Request a range within the current heap for bindful resources path.
    D3D12_CPU_DESCRIPTOR_HANDLE cpu_handle_start;
    D3D12_GPU_DESCRIPTOR_HANDLE gpu_handle_start;
    if (RequestViewBindfulDescriptors(
            ui::d3d12::D3D12DescriptorHeapPool::kHeapIndexInvalid, count, count,
            cpu_handle_start, gpu_handle_start) ==
        ui::d3d12::D3D12DescriptorHeapPool::kHeapIndexInvalid) {
      return false;
    }
    for (uint32_t i = 0; i < count; ++i) {
      handles_out[i] =
          std::make_pair(provider.OffsetViewDescriptor(cpu_handle_start, i),
                         provider.OffsetViewDescriptor(gpu_handle_start, i));
    }
  }
  return true;
}

ui::d3d12::util::DescriptorCpuGpuHandlePair
D3D12CommandProcessor::GetSystemBindlessViewHandlePair(
    SystemBindlessView view) const {
  assert_true(bindless_resources_used_);
  const ui::d3d12::D3D12Provider& provider = GetD3D12Provider();
  return std::make_pair(provider.OffsetViewDescriptor(
                            view_bindless_heap_cpu_start_, uint32_t(view)),
                        provider.OffsetViewDescriptor(
                            view_bindless_heap_gpu_start_, uint32_t(view)));
}

ui::d3d12::util::DescriptorCpuGpuHandlePair
D3D12CommandProcessor::GetSharedMemoryUintPow2BindlessSRVHandlePair(
    uint32_t element_size_bytes_pow2) const {
  SystemBindlessView view;
  switch (element_size_bytes_pow2) {
    case 2:
      view = SystemBindlessView::kSharedMemoryR32UintSRV;
      break;
    case 3:
      view = SystemBindlessView::kSharedMemoryR32G32UintSRV;
      break;
    case 4:
      view = SystemBindlessView::kSharedMemoryR32G32B32A32UintSRV;
      break;
    default:
      assert_unhandled_case(element_size_bytes_pow2);
      view = SystemBindlessView::kSharedMemoryR32UintSRV;
  }
  return GetSystemBindlessViewHandlePair(view);
}

ui::d3d12::util::DescriptorCpuGpuHandlePair
D3D12CommandProcessor::GetSharedMemoryUintPow2BindlessUAVHandlePair(
    uint32_t element_size_bytes_pow2) const {
  SystemBindlessView view;
  switch (element_size_bytes_pow2) {
    case 2:
      view = SystemBindlessView::kSharedMemoryR32UintUAV;
      break;
    case 3:
      view = SystemBindlessView::kSharedMemoryR32G32UintUAV;
      break;
    case 4:
      view = SystemBindlessView::kSharedMemoryR32G32B32A32UintUAV;
      break;
    default:
      assert_unhandled_case(element_size_bytes_pow2);
      view = SystemBindlessView::kSharedMemoryR32UintUAV;
  }
  return GetSystemBindlessViewHandlePair(view);
}

ui::d3d12::util::DescriptorCpuGpuHandlePair
D3D12CommandProcessor::GetEdramUintPow2BindlessSRVHandlePair(
    uint32_t element_size_bytes_pow2) const {
  SystemBindlessView view;
  switch (element_size_bytes_pow2) {
    case 2:
      view = SystemBindlessView::kEdramR32UintSRV;
      break;
    case 3:
      view = SystemBindlessView::kEdramR32G32UintSRV;
      break;
    case 4:
      view = SystemBindlessView::kEdramR32G32B32A32UintSRV;
      break;
    default:
      assert_unhandled_case(element_size_bytes_pow2);
      view = SystemBindlessView::kEdramR32UintSRV;
  }
  return GetSystemBindlessViewHandlePair(view);
}

ui::d3d12::util::DescriptorCpuGpuHandlePair
D3D12CommandProcessor::GetEdramUintPow2BindlessUAVHandlePair(
    uint32_t element_size_bytes_pow2) const {
  SystemBindlessView view;
  switch (element_size_bytes_pow2) {
    case 2:
      view = SystemBindlessView::kEdramR32UintUAV;
      break;
    case 3:
      view = SystemBindlessView::kEdramR32G32UintUAV;
      break;
    case 4:
      view = SystemBindlessView::kEdramR32G32B32A32UintUAV;
      break;
    default:
      assert_unhandled_case(element_size_bytes_pow2);
      view = SystemBindlessView::kEdramR32UintUAV;
  }
  return GetSystemBindlessViewHandlePair(view);
}

uint64_t D3D12CommandProcessor::RequestSamplerBindfulDescriptors(
    uint64_t previous_heap_index, uint32_t count_for_partial_update,
    uint32_t count_for_full_update, D3D12_CPU_DESCRIPTOR_HANDLE& cpu_handle_out,
    D3D12_GPU_DESCRIPTOR_HANDLE& gpu_handle_out) {
  assert_false(bindless_resources_used_);
  assert_true(submission_open_);
  uint32_t descriptor_index;
  uint64_t current_heap_index = sampler_bindful_heap_pool_->Request(
      frame_current_, previous_heap_index, count_for_partial_update,
      count_for_full_update, descriptor_index);
  if (current_heap_index ==
      ui::d3d12::D3D12DescriptorHeapPool::kHeapIndexInvalid) {
    // There was an error.
    return ui::d3d12::D3D12DescriptorHeapPool::kHeapIndexInvalid;
  }
  ID3D12DescriptorHeap* heap = sampler_bindful_heap_pool_->GetLastRequestHeap();
  if (sampler_bindful_heap_current_ != heap) {
    sampler_bindful_heap_current_ = heap;
    deferred_command_list_.SetDescriptorHeaps(view_bindful_heap_current_,
                                              sampler_bindful_heap_current_);
  }
  const ui::d3d12::D3D12Provider& provider = GetD3D12Provider();
  cpu_handle_out = provider.OffsetSamplerDescriptor(
      sampler_bindful_heap_pool_->GetLastRequestHeapCPUStart(),
      descriptor_index);
  gpu_handle_out = provider.OffsetSamplerDescriptor(
      sampler_bindful_heap_pool_->GetLastRequestHeapGPUStart(),
      descriptor_index);
  return current_heap_index;
}

ID3D12Resource* D3D12CommandProcessor::RequestScratchGPUBuffer(
    uint32_t size, D3D12_RESOURCE_STATES state) {
  assert_true(submission_open_);
  assert_false(scratch_buffer_used_);
  if (!submission_open_ || scratch_buffer_used_ || size == 0) {
    return nullptr;
  }

  if (size <= scratch_buffer_size_) {
    PushTransitionBarrier(scratch_buffer_, scratch_buffer_state_, state);
    scratch_buffer_state_ = state;
    scratch_buffer_used_ = true;
    return scratch_buffer_;
  }

  size = xe::align(size, kScratchBufferSizeIncrement);

  const ui::d3d12::D3D12Provider& provider = GetD3D12Provider();
  ID3D12Device* device = provider.GetDevice();
  D3D12_RESOURCE_DESC buffer_desc;
  ui::d3d12::util::FillBufferResourceDesc(
      buffer_desc, size, D3D12_RESOURCE_FLAG_ALLOW_UNORDERED_ACCESS);
  ID3D12Resource* buffer;
  if (FAILED(device->CreateCommittedResource(
          &ui::d3d12::util::kHeapPropertiesDefault,
          provider.GetHeapFlagCreateNotZeroed(), &buffer_desc, state, nullptr,
          IID_PPV_ARGS(&buffer)))) {
    XELOGE("Failed to create a {} MB scratch GPU buffer", size >> 20);
    return nullptr;
  }
  if (scratch_buffer_ != nullptr) {
    resources_for_deletion_.emplace_back(submission_current_, scratch_buffer_);
  }
  scratch_buffer_ = buffer;
  scratch_buffer_size_ = size;
  scratch_buffer_state_ = state;
  scratch_buffer_used_ = true;
  return scratch_buffer_;
}

void D3D12CommandProcessor::ReleaseScratchGPUBuffer(
    ID3D12Resource* buffer, D3D12_RESOURCE_STATES new_state) {
  assert_true(submission_open_);
  assert_true(scratch_buffer_used_);
  scratch_buffer_used_ = false;
  if (buffer == scratch_buffer_) {
    scratch_buffer_state_ = new_state;
  }
}

void D3D12CommandProcessor::SetExternalPipeline(ID3D12PipelineState* pipeline) {
  if (current_external_pipeline_ != pipeline) {
    current_external_pipeline_ = pipeline;
    current_guest_pipeline_ = nullptr;
    deferred_command_list_.D3DSetPipelineState(pipeline);
  }
}

void D3D12CommandProcessor::SetExternalGraphicsRootSignature(
    ID3D12RootSignature* root_signature) {
  if (current_graphics_root_signature_ != root_signature) {
    current_graphics_root_signature_ = root_signature;
    deferred_command_list_.D3DSetGraphicsRootSignature(root_signature);
  }
  // Force-invalidate because setting a non-guest root signature.
  current_graphics_root_up_to_date_ = 0;
}

void D3D12CommandProcessor::SetViewport(const D3D12_VIEWPORT& viewport) {
#if XE_ARCH_AMD64 == 1
  __m128 zero_register = _mm_setzero_ps();
  __m128 ff_viewport_low4 = _mm_loadu_ps(&ff_viewport_.TopLeftX);
  __m128 ff_viewport_high2 =
      _mm_loadl_pi(zero_register, (const __m64*)&ff_viewport_.MinDepth);

  __m128 viewport_low4 = _mm_loadu_ps(&viewport.TopLeftX);
  __m128 viewport_high2 =
      _mm_loadl_pi(zero_register, (const __m64*)&viewport.MinDepth);

  __m128 first_four_cmp = _mm_cmpeq_ps(ff_viewport_low4, viewport_low4);
  __m128 last_two_cmp = _mm_cmpeq_ps(ff_viewport_high2, viewport_high2);

  __m128 combined_condition = _mm_and_ps(first_four_cmp, last_two_cmp);

  int movmask = _mm_movemask_ps(combined_condition);

  XE_UNLIKELY_IF(ff_viewport_update_needed_ || movmask != 0b1111)
#else
  ff_viewport_update_needed_ |= ff_viewport_.TopLeftX != viewport.TopLeftX;
  ff_viewport_update_needed_ |= ff_viewport_.TopLeftY != viewport.TopLeftY;
  ff_viewport_update_needed_ |= ff_viewport_.Width != viewport.Width;
  ff_viewport_update_needed_ |= ff_viewport_.Height != viewport.Height;
  ff_viewport_update_needed_ |= ff_viewport_.MinDepth != viewport.MinDepth;
  ff_viewport_update_needed_ |= ff_viewport_.MaxDepth != viewport.MaxDepth;
  if (XE_UNLIKELY(ff_viewport_update_needed_))
#endif
  {
    ff_viewport_ = viewport;
    deferred_command_list_.RSSetViewport(ff_viewport_);
    ff_viewport_update_needed_ = false;
  }
}

void D3D12CommandProcessor::SetScissorRect(const D3D12_RECT& scissor_rect) {
#if XE_ARCH_AMD64 == 1
  // vtune suggested that this and SetViewport be vectorized, high retiring
  // figure
  __m128i scissor_m128 = _mm_loadu_si128((const __m128i*)&scissor_rect);
  __m128i ff_scissor_m128 = _mm_loadu_si128((const __m128i*)&ff_scissor_);
  __m128i comparison_result = _mm_cmpeq_epi32(scissor_m128, ff_scissor_m128);
  if (ff_scissor_update_needed_ ||
      _mm_movemask_epi8(comparison_result) != 0xFFFF)
#else
  ff_scissor_update_needed_ |= ff_scissor_.left != scissor_rect.left;
  ff_scissor_update_needed_ |= ff_scissor_.top != scissor_rect.top;
  ff_scissor_update_needed_ |= ff_scissor_.right != scissor_rect.right;
  ff_scissor_update_needed_ |= ff_scissor_.bottom != scissor_rect.bottom;

  if (ff_scissor_update_needed_)
#endif
  {
    ff_scissor_ = scissor_rect;
    deferred_command_list_.RSSetScissorRect(ff_scissor_);
    ff_scissor_update_needed_ = false;
  }
}

void D3D12CommandProcessor::SetStencilReference(uint32_t stencil_ref) {
  ff_stencil_ref_update_needed_ |= ff_stencil_ref_ != stencil_ref;
  if (ff_stencil_ref_update_needed_) {
    ff_stencil_ref_ = stencil_ref;
    deferred_command_list_.D3DOMSetStencilRef(stencil_ref);
    ff_stencil_ref_update_needed_ = false;
  }
}

void D3D12CommandProcessor::SetPrimitiveTopology(
    D3D12_PRIMITIVE_TOPOLOGY primitive_topology) {
  if (primitive_topology_ != primitive_topology) {
    primitive_topology_ = primitive_topology;
    deferred_command_list_.D3DIASetPrimitiveTopology(primitive_topology);
  }
}

std::string D3D12CommandProcessor::GetWindowTitleText() const {
  std::ostringstream title;
  title << "Direct3D 12";
  if (render_target_cache_) {
    // Rasterizer-ordered views are a feature very rarely used as of 2020 and
    // that faces adoption complications (outside of Direct3D - on Vulkan - at
    // least), but crucial to Xenia - raise awareness of its usage.
    // https://github.com/KhronosGroup/Vulkan-Ecosystem/issues/27#issuecomment-455712319
    // "In Xenia's title bar "D3D12 ROV" can be seen, which was a surprise, as I
    //  wasn't aware that Xenia D3D12 backend was using Raster Order Views
    //  feature" - oscarbg in that issue.
    switch (render_target_cache_->GetPath()) {
      case RenderTargetCache::Path::kHostRenderTargets:
        title << " - RTV/DSV";
        break;
      case RenderTargetCache::Path::kPixelShaderInterlock:
        title << " - ROV";
        break;
      default:
        break;
    }
    uint32_t draw_resolution_scale_x =
        texture_cache_ ? texture_cache_->draw_resolution_scale_x() : 1;
    uint32_t draw_resolution_scale_y =
        texture_cache_ ? texture_cache_->draw_resolution_scale_y() : 1;
    if (draw_resolution_scale_x > 1 || draw_resolution_scale_y > 1) {
      title << ' ' << draw_resolution_scale_x << 'x' << draw_resolution_scale_y;
    }
  }
  return title.str();
}

bool D3D12CommandProcessor::SetupContext() {
  if (!CommandProcessor::SetupContext()) {
    XELOGE("Failed to initialize base command processor context");
    return false;
  }

  const ui::d3d12::D3D12Provider& provider = GetD3D12Provider();
  ID3D12Device* device = provider.GetDevice();
  ID3D12CommandQueue* direct_queue = provider.GetDirectQueue();

  fence_completion_event_ = CreateEvent(nullptr, FALSE, FALSE, nullptr);
  if (fence_completion_event_ == nullptr) {
    XELOGE("Failed to create the fence completion event");
    return false;
  }
  if (FAILED(device->CreateFence(0, D3D12_FENCE_FLAG_NONE,
                                 IID_PPV_ARGS(&submission_fence_)))) {
    XELOGE("Failed to create the submission fence");
    return false;
  }
  if (FAILED(device->CreateFence(
          0, D3D12_FENCE_FLAG_NONE,
          IID_PPV_ARGS(&queue_operations_since_submission_fence_)))) {
    XELOGE(
        "Failed to create the fence for awaiting queue operations done since "
        "the latest submission");
    return false;
  }

  // Create the command list and one allocator because it's needed for a command
  // list.
  ID3D12CommandAllocator* command_allocator;
  if (FAILED(device->CreateCommandAllocator(
          D3D12_COMMAND_LIST_TYPE_DIRECT, IID_PPV_ARGS(&command_allocator)))) {
    XELOGE("Failed to create a command allocator");
    return false;
  }
  command_allocator_writable_first_ = new CommandAllocator;
  command_allocator_writable_first_->command_allocator = command_allocator;
  command_allocator_writable_first_->last_usage_submission = 0;
  command_allocator_writable_first_->next = nullptr;
  command_allocator_writable_last_ = command_allocator_writable_first_;
  if (FAILED(device->CreateCommandList(0, D3D12_COMMAND_LIST_TYPE_DIRECT,
                                       command_allocator, nullptr,
                                       IID_PPV_ARGS(&command_list_)))) {
    XELOGE("Failed to create the graphics command list");
    return false;
  }
  // Initially in open state, wait until a deferred command list submission.
  command_list_->Close();
  // Optional - added in Creators Update (SDK 10.0.15063.0).
  command_list_->QueryInterface(IID_PPV_ARGS(&command_list_1_));

  bindless_resources_used_ =
      cvars::d3d12_bindless &&
      provider.GetResourceBindingTier() >= D3D12_RESOURCE_BINDING_TIER_2;

  // Get the draw resolution scale for the render target cache and the texture
  // cache.
  uint32_t draw_resolution_scale_x, draw_resolution_scale_y;
  bool draw_resolution_scale_not_clamped =
      TextureCache::GetConfigDrawResolutionScale(draw_resolution_scale_x,
                                                 draw_resolution_scale_y);

  if (!D3D12TextureCache::ClampDrawResolutionScaleToMaxSupported(
          draw_resolution_scale_x, draw_resolution_scale_y, provider)) {
    draw_resolution_scale_not_clamped = false;
  }
  if (!draw_resolution_scale_not_clamped) {
    XELOGW(
        "The requested draw resolution scale is not supported by the device or "
        "the emulator, reducing to {}x{}",
        draw_resolution_scale_x, draw_resolution_scale_y);
  }

  shared_memory_ =
      std::make_unique<D3D12SharedMemory>(*this, *memory_, trace_writer_);
  if (!shared_memory_->Initialize()) {
    XELOGE("Failed to initialize shared memory");
    return false;
  }

  // Initialize the render target cache before configuring binding - need to
  // know if using rasterizer-ordered views for the bindless root signature.
  render_target_cache_ = std::make_unique<D3D12RenderTargetCache>(
      *register_file_, *memory_, trace_writer_, draw_resolution_scale_x,
      draw_resolution_scale_y, *this, bindless_resources_used_);
  if (!render_target_cache_->Initialize()) {
    XELOGE("Failed to initialize the render target cache");
    return false;
  }

  // Initialize resource binding.
  constant_buffer_pool_ = std::make_unique<ui::d3d12::D3D12UploadBufferPool>(
      provider,
      std::max(ui::d3d12::D3D12UploadBufferPool::kDefaultPageSize,
               sizeof(float) * 4 * D3D12_REQ_CONSTANT_BUFFER_ELEMENT_COUNT));
  if (bindless_resources_used_) {
    D3D12_DESCRIPTOR_HEAP_DESC view_bindless_heap_desc;
    view_bindless_heap_desc.Type = D3D12_DESCRIPTOR_HEAP_TYPE_CBV_SRV_UAV;
    view_bindless_heap_desc.NumDescriptors = kViewBindlessHeapSize;
    view_bindless_heap_desc.Flags = D3D12_DESCRIPTOR_HEAP_FLAG_SHADER_VISIBLE;
    view_bindless_heap_desc.NodeMask = 0;
    if (FAILED(device->CreateDescriptorHeap(
            &view_bindless_heap_desc, IID_PPV_ARGS(&view_bindless_heap_)))) {
      XELOGE("Failed to create the bindless CBV/SRV/UAV descriptor heap");
      return false;
    }
    view_bindless_heap_cpu_start_ =
        view_bindless_heap_->GetCPUDescriptorHandleForHeapStart();
    view_bindless_heap_gpu_start_ =
        view_bindless_heap_->GetGPUDescriptorHandleForHeapStart();
    view_bindless_heap_allocated_ = uint32_t(SystemBindlessView::kCount);

    D3D12_DESCRIPTOR_HEAP_DESC sampler_bindless_heap_desc;
    sampler_bindless_heap_desc.Type = D3D12_DESCRIPTOR_HEAP_TYPE_SAMPLER;
    sampler_bindless_heap_desc.NumDescriptors = kSamplerHeapSize;
    sampler_bindless_heap_desc.Flags =
        D3D12_DESCRIPTOR_HEAP_FLAG_SHADER_VISIBLE;
    sampler_bindless_heap_desc.NodeMask = 0;
    if (FAILED(device->CreateDescriptorHeap(
            &sampler_bindless_heap_desc,
            IID_PPV_ARGS(&sampler_bindless_heap_current_)))) {
      XELOGE("Failed to create the bindless sampler descriptor heap");
      return false;
    }
    sampler_bindless_heap_cpu_start_ =
        sampler_bindless_heap_current_->GetCPUDescriptorHandleForHeapStart();
    sampler_bindless_heap_gpu_start_ =
        sampler_bindless_heap_current_->GetGPUDescriptorHandleForHeapStart();
    sampler_bindless_heap_allocated_ = 0;
  } else {
    view_bindful_heap_pool_ =
        std::make_unique<ui::d3d12::D3D12DescriptorHeapPool>(
            device, D3D12_DESCRIPTOR_HEAP_TYPE_CBV_SRV_UAV,
            kViewBindfulHeapSize);
    sampler_bindful_heap_pool_ =
        std::make_unique<ui::d3d12::D3D12DescriptorHeapPool>(
            device, D3D12_DESCRIPTOR_HEAP_TYPE_SAMPLER, kSamplerHeapSize);
  }

  if (bindless_resources_used_) {
    // Global bindless resource root signatures.
    // No CBV or UAV descriptor ranges with any descriptors to be allocated
    // dynamically (via RequestPersistentViewBindlessDescriptor or
    // RequestOneUseSingleViewDescriptors) should be here, because they would
    // overlap the unbounded SRV range, which is not allowed on Nvidia Fermi!
    D3D12_ROOT_SIGNATURE_DESC root_signature_bindless_desc;
    D3D12_ROOT_PARAMETER
    root_parameters_bindless[kRootParameter_Bindless_Count];
    root_signature_bindless_desc.NumParameters = kRootParameter_Bindless_Count;
    root_signature_bindless_desc.pParameters = root_parameters_bindless;
    root_signature_bindless_desc.NumStaticSamplers = 0;
    root_signature_bindless_desc.pStaticSamplers = nullptr;
    root_signature_bindless_desc.Flags = D3D12_ROOT_SIGNATURE_FLAG_NONE;
    // Fetch constants.
    {
      auto& parameter =
          root_parameters_bindless[kRootParameter_Bindless_FetchConstants];
      parameter.ParameterType = D3D12_ROOT_PARAMETER_TYPE_CBV;
      parameter.Descriptor.ShaderRegister =
          uint32_t(DxbcShaderTranslator::CbufferRegister::kFetchConstants);
      parameter.Descriptor.RegisterSpace = 0;
      parameter.ShaderVisibility = D3D12_SHADER_VISIBILITY_ALL;
    }
    // Vertex float constants.
    {
      auto& parameter = root_parameters_bindless
          [kRootParameter_Bindless_FloatConstantsVertex];
      parameter.ParameterType = D3D12_ROOT_PARAMETER_TYPE_CBV;
      parameter.Descriptor.ShaderRegister =
          uint32_t(DxbcShaderTranslator::CbufferRegister::kFloatConstants);
      parameter.Descriptor.RegisterSpace = 0;
      parameter.ShaderVisibility = D3D12_SHADER_VISIBILITY_VERTEX;
    }
    // Pixel float constants.
    {
      auto& parameter =
          root_parameters_bindless[kRootParameter_Bindless_FloatConstantsPixel];
      parameter.ParameterType = D3D12_ROOT_PARAMETER_TYPE_CBV;
      parameter.Descriptor.ShaderRegister =
          uint32_t(DxbcShaderTranslator::CbufferRegister::kFloatConstants);
      parameter.Descriptor.RegisterSpace = 0;
      parameter.ShaderVisibility = D3D12_SHADER_VISIBILITY_PIXEL;
    }
    // Pixel shader descriptor indices.
    {
      auto& parameter = root_parameters_bindless
          [kRootParameter_Bindless_DescriptorIndicesPixel];
      parameter.ParameterType = D3D12_ROOT_PARAMETER_TYPE_CBV;
      parameter.Descriptor.ShaderRegister =
          uint32_t(DxbcShaderTranslator::CbufferRegister::kDescriptorIndices);
      parameter.Descriptor.RegisterSpace = 0;
      parameter.ShaderVisibility = D3D12_SHADER_VISIBILITY_PIXEL;
    }
    // Vertex shader descriptor indices.
    {
      auto& parameter = root_parameters_bindless
          [kRootParameter_Bindless_DescriptorIndicesVertex];
      parameter.ParameterType = D3D12_ROOT_PARAMETER_TYPE_CBV;
      parameter.Descriptor.ShaderRegister =
          uint32_t(DxbcShaderTranslator::CbufferRegister::kDescriptorIndices);
      parameter.Descriptor.RegisterSpace = 0;
      parameter.ShaderVisibility = D3D12_SHADER_VISIBILITY_VERTEX;
    }
    // System constants.
    {
      auto& parameter =
          root_parameters_bindless[kRootParameter_Bindless_SystemConstants];
      parameter.ParameterType = D3D12_ROOT_PARAMETER_TYPE_CBV;
      parameter.Descriptor.ShaderRegister =
          uint32_t(DxbcShaderTranslator::CbufferRegister::kSystemConstants);
      parameter.Descriptor.RegisterSpace = 0;
      parameter.ShaderVisibility = D3D12_SHADER_VISIBILITY_ALL;
    }
    // Bool and loop constants.
    {
      auto& parameter =
          root_parameters_bindless[kRootParameter_Bindless_BoolLoopConstants];
      parameter.ParameterType = D3D12_ROOT_PARAMETER_TYPE_CBV;
      parameter.Descriptor.ShaderRegister =
          uint32_t(DxbcShaderTranslator::CbufferRegister::kBoolLoopConstants);
      parameter.Descriptor.RegisterSpace = 0;
      parameter.ShaderVisibility = D3D12_SHADER_VISIBILITY_ALL;
    }
    // Shared memory SRV and UAV.
    D3D12_DESCRIPTOR_RANGE root_shared_memory_view_ranges[2];
    {
      auto& parameter =
          root_parameters_bindless[kRootParameter_Bindless_SharedMemory];
      parameter.ParameterType = D3D12_ROOT_PARAMETER_TYPE_DESCRIPTOR_TABLE;
      parameter.DescriptorTable.NumDescriptorRanges =
          uint32_t(xe::countof(root_shared_memory_view_ranges));
      parameter.DescriptorTable.pDescriptorRanges =
          root_shared_memory_view_ranges;
      parameter.ShaderVisibility = D3D12_SHADER_VISIBILITY_ALL;
      {
        auto& range = root_shared_memory_view_ranges[0];
        range.RangeType = D3D12_DESCRIPTOR_RANGE_TYPE_SRV;
        range.NumDescriptors = 1;
        range.BaseShaderRegister =
            UINT(DxbcShaderTranslator::SRVMainRegister::kSharedMemory);
        range.RegisterSpace = UINT(DxbcShaderTranslator::SRVSpace::kMain);
        range.OffsetInDescriptorsFromTableStart = 0;
      }
      {
        auto& range = root_shared_memory_view_ranges[1];
        range.RangeType = D3D12_DESCRIPTOR_RANGE_TYPE_UAV;
        range.NumDescriptors = 1;
        range.BaseShaderRegister =
            UINT(DxbcShaderTranslator::UAVRegister::kSharedMemory);
        range.RegisterSpace = 0;
        range.OffsetInDescriptorsFromTableStart = 1;
      }
    }
    // Sampler heap.
    D3D12_DESCRIPTOR_RANGE root_bindless_sampler_range;
    {
      auto& parameter =
          root_parameters_bindless[kRootParameter_Bindless_SamplerHeap];
      parameter.ParameterType = D3D12_ROOT_PARAMETER_TYPE_DESCRIPTOR_TABLE;
      // Will be appending.
      parameter.DescriptorTable.NumDescriptorRanges = 1;
      parameter.DescriptorTable.pDescriptorRanges =
          &root_bindless_sampler_range;
      parameter.ShaderVisibility = D3D12_SHADER_VISIBILITY_ALL;
      root_bindless_sampler_range.RangeType =
          D3D12_DESCRIPTOR_RANGE_TYPE_SAMPLER;
      root_bindless_sampler_range.NumDescriptors = UINT_MAX;
      root_bindless_sampler_range.BaseShaderRegister = 0;
      root_bindless_sampler_range.RegisterSpace = 0;
      root_bindless_sampler_range.OffsetInDescriptorsFromTableStart = 0;
    }
    // View heap.
    D3D12_DESCRIPTOR_RANGE root_bindless_view_ranges[4];
    {
      auto& parameter =
          root_parameters_bindless[kRootParameter_Bindless_ViewHeap];
      parameter.ParameterType = D3D12_ROOT_PARAMETER_TYPE_DESCRIPTOR_TABLE;
      // Will be appending.
      parameter.DescriptorTable.NumDescriptorRanges = 0;
      parameter.DescriptorTable.pDescriptorRanges = root_bindless_view_ranges;
      parameter.ShaderVisibility = D3D12_SHADER_VISIBILITY_ALL;
      // EDRAM.
      if (render_target_cache_->GetPath() ==
          RenderTargetCache::Path::kPixelShaderInterlock) {
        assert_true(parameter.DescriptorTable.NumDescriptorRanges <
                    xe::countof(root_bindless_view_ranges));
        auto& range = root_bindless_view_ranges[parameter.DescriptorTable
                                                    .NumDescriptorRanges++];
        range.RangeType = D3D12_DESCRIPTOR_RANGE_TYPE_UAV;
        range.NumDescriptors = 1;
        range.BaseShaderRegister =
            UINT(DxbcShaderTranslator::UAVRegister::kEdram);
        range.RegisterSpace = 0;
        range.OffsetInDescriptorsFromTableStart =
            UINT(SystemBindlessView::kEdramR32UintUAV);
      }
      // Used UAV and SRV ranges must not overlap on Nvidia Fermi, so textures
      // have OffsetInDescriptorsFromTableStart after all static descriptors of
      // other types.
      // 2D array textures.
      {
        assert_true(parameter.DescriptorTable.NumDescriptorRanges <
                    xe::countof(root_bindless_view_ranges));
        auto& range = root_bindless_view_ranges[parameter.DescriptorTable
                                                    .NumDescriptorRanges++];
        range.RangeType = D3D12_DESCRIPTOR_RANGE_TYPE_SRV;
        range.NumDescriptors = UINT_MAX;
        range.BaseShaderRegister = 0;
        range.RegisterSpace =
            UINT(DxbcShaderTranslator::SRVSpace::kBindlessTextures2DArray);
        range.OffsetInDescriptorsFromTableStart =
            UINT(SystemBindlessView::kUnboundedSRVsStart);
      }
      // 3D textures.
      {
        assert_true(parameter.DescriptorTable.NumDescriptorRanges <
                    xe::countof(root_bindless_view_ranges));
        auto& range = root_bindless_view_ranges[parameter.DescriptorTable
                                                    .NumDescriptorRanges++];
        range.RangeType = D3D12_DESCRIPTOR_RANGE_TYPE_SRV;
        range.NumDescriptors = UINT_MAX;
        range.BaseShaderRegister = 0;
        range.RegisterSpace =
            UINT(DxbcShaderTranslator::SRVSpace::kBindlessTextures3D);
        range.OffsetInDescriptorsFromTableStart =
            UINT(SystemBindlessView::kUnboundedSRVsStart);
      }
      // Cube textures.
      {
        assert_true(parameter.DescriptorTable.NumDescriptorRanges <
                    xe::countof(root_bindless_view_ranges));
        auto& range = root_bindless_view_ranges[parameter.DescriptorTable
                                                    .NumDescriptorRanges++];
        range.RangeType = D3D12_DESCRIPTOR_RANGE_TYPE_SRV;
        range.NumDescriptors = UINT_MAX;
        range.BaseShaderRegister = 0;
        range.RegisterSpace =
            UINT(DxbcShaderTranslator::SRVSpace::kBindlessTexturesCube);
        range.OffsetInDescriptorsFromTableStart =
            UINT(SystemBindlessView::kUnboundedSRVsStart);
      }
    }
    root_signature_bindless_vs_ = ui::d3d12::util::CreateRootSignature(
        provider, root_signature_bindless_desc);
    if (!root_signature_bindless_vs_) {
      XELOGE(
          "Failed to create the global root signature for bindless resources, "
          "the version for use without tessellation");
      return false;
    }
    root_parameters_bindless[kRootParameter_Bindless_FloatConstantsVertex]
        .ShaderVisibility = D3D12_SHADER_VISIBILITY_DOMAIN;
    root_parameters_bindless[kRootParameter_Bindless_DescriptorIndicesVertex]
        .ShaderVisibility = D3D12_SHADER_VISIBILITY_DOMAIN;
    root_signature_bindless_ds_ = ui::d3d12::util::CreateRootSignature(
        provider, root_signature_bindless_desc);
    if (!root_signature_bindless_ds_) {
      XELOGE(
          "Failed to create the global root signature for bindless resources, "
          "the version for use with tessellation");
      return false;
    }
  }

  primitive_processor_ = std::make_unique<D3D12PrimitiveProcessor>(
      *register_file_, *memory_, trace_writer_, *shared_memory_, *this);
  if (!primitive_processor_->Initialize()) {
    XELOGE("Failed to initialize the geometric primitive processor");
    return false;
  }

  texture_cache_ = D3D12TextureCache::Create(
      *register_file_, *shared_memory_, draw_resolution_scale_x,
      draw_resolution_scale_y, *this, bindless_resources_used_);
  if (!texture_cache_) {
    XELOGE("Failed to initialize the texture cache");
    return false;
  }

  pipeline_cache_ = std::make_unique<PipelineCache>(*this, *register_file_,
                                                    *render_target_cache_.get(),
                                                    bindless_resources_used_);
  if (!pipeline_cache_->Initialize()) {
    XELOGE("Failed to initialize the graphics pipeline cache");
    return false;
  }

  D3D12_HEAP_FLAGS heap_flag_create_not_zeroed =
      provider.GetHeapFlagCreateNotZeroed();

  // Create gamma ramp resources.
  gamma_ramp_256_entry_table_up_to_date_ = false;
  gamma_ramp_pwl_up_to_date_ = false;
  D3D12_RESOURCE_DESC gamma_ramp_buffer_desc;
  ui::d3d12::util::FillBufferResourceDesc(
      gamma_ramp_buffer_desc, (256 + 128 * 3) * 4, D3D12_RESOURCE_FLAG_NONE);
  // The first action will be uploading.
  gamma_ramp_buffer_state_ = D3D12_RESOURCE_STATE_COPY_DEST;
  if (FAILED(device->CreateCommittedResource(
          &ui::d3d12::util::kHeapPropertiesDefault, heap_flag_create_not_zeroed,
          &gamma_ramp_buffer_desc, gamma_ramp_buffer_state_, nullptr,
          IID_PPV_ARGS(&gamma_ramp_buffer_)))) {
    XELOGE("Failed to create the gamma ramp buffer");
    return false;
  }
  // The upload buffer is frame-buffered.
  gamma_ramp_buffer_desc.Width *= kQueueFrames;

  if (!GetD3D12Provider().CreateUploadResource(
          heap_flag_create_not_zeroed, &gamma_ramp_buffer_desc,
          D3D12_RESOURCE_STATE_GENERIC_READ,
          IID_PPV_ARGS(&gamma_ramp_upload_buffer_))) {
    XELOGE("Failed to create the gamma ramp upload buffer");
    return false;
  }

  if (FAILED(gamma_ramp_upload_buffer_->Map(
          0, nullptr,
          reinterpret_cast<void**>(&gamma_ramp_upload_buffer_mapping_)))) {
    XELOGE("Failed to map the gamma ramp upload buffer");
    gamma_ramp_upload_buffer_mapping_ = nullptr;
    return false;
  }

  // Initialize compute pipelines for output with gamma ramp.
  D3D12_ROOT_PARAMETER
  apply_gamma_root_parameters[UINT(ApplyGammaRootParameter::kCount)];
  {
    D3D12_ROOT_PARAMETER& apply_gamma_root_parameter_constants =
        apply_gamma_root_parameters[UINT(ApplyGammaRootParameter::kConstants)];
    apply_gamma_root_parameter_constants.ParameterType =
        D3D12_ROOT_PARAMETER_TYPE_32BIT_CONSTANTS;
    apply_gamma_root_parameter_constants.Constants.ShaderRegister = 0;
    apply_gamma_root_parameter_constants.Constants.RegisterSpace = 0;
    apply_gamma_root_parameter_constants.Constants.Num32BitValues =
        sizeof(ApplyGammaConstants) / sizeof(uint32_t);
    apply_gamma_root_parameter_constants.ShaderVisibility =
        D3D12_SHADER_VISIBILITY_ALL;
  }
  D3D12_DESCRIPTOR_RANGE apply_gamma_root_descriptor_range_dest;
  apply_gamma_root_descriptor_range_dest.RangeType =
      D3D12_DESCRIPTOR_RANGE_TYPE_UAV;
  apply_gamma_root_descriptor_range_dest.NumDescriptors = 1;
  apply_gamma_root_descriptor_range_dest.BaseShaderRegister = 0;
  apply_gamma_root_descriptor_range_dest.RegisterSpace = 0;
  apply_gamma_root_descriptor_range_dest.OffsetInDescriptorsFromTableStart = 0;
  {
    D3D12_ROOT_PARAMETER& apply_gamma_root_parameter_dest =
        apply_gamma_root_parameters[UINT(
            ApplyGammaRootParameter::kDestination)];
    apply_gamma_root_parameter_dest.ParameterType =
        D3D12_ROOT_PARAMETER_TYPE_DESCRIPTOR_TABLE;
    apply_gamma_root_parameter_dest.DescriptorTable.NumDescriptorRanges = 1;
    apply_gamma_root_parameter_dest.DescriptorTable.pDescriptorRanges =
        &apply_gamma_root_descriptor_range_dest;
    apply_gamma_root_parameter_dest.ShaderVisibility =
        D3D12_SHADER_VISIBILITY_ALL;
  }
  D3D12_DESCRIPTOR_RANGE apply_gamma_root_descriptor_range_source;
  apply_gamma_root_descriptor_range_source.RangeType =
      D3D12_DESCRIPTOR_RANGE_TYPE_SRV;
  apply_gamma_root_descriptor_range_source.NumDescriptors = 1;
  apply_gamma_root_descriptor_range_source.BaseShaderRegister = 1;
  apply_gamma_root_descriptor_range_source.RegisterSpace = 0;
  apply_gamma_root_descriptor_range_source.OffsetInDescriptorsFromTableStart =
      0;
  {
    D3D12_ROOT_PARAMETER& apply_gamma_root_parameter_source =
        apply_gamma_root_parameters[UINT(ApplyGammaRootParameter::kSource)];
    apply_gamma_root_parameter_source.ParameterType =
        D3D12_ROOT_PARAMETER_TYPE_DESCRIPTOR_TABLE;
    apply_gamma_root_parameter_source.DescriptorTable.NumDescriptorRanges = 1;
    apply_gamma_root_parameter_source.DescriptorTable.pDescriptorRanges =
        &apply_gamma_root_descriptor_range_source;
    apply_gamma_root_parameter_source.ShaderVisibility =
        D3D12_SHADER_VISIBILITY_ALL;
  }
  D3D12_DESCRIPTOR_RANGE apply_gamma_root_descriptor_range_ramp;
  apply_gamma_root_descriptor_range_ramp.RangeType =
      D3D12_DESCRIPTOR_RANGE_TYPE_SRV;
  apply_gamma_root_descriptor_range_ramp.NumDescriptors = 1;
  apply_gamma_root_descriptor_range_ramp.BaseShaderRegister = 0;
  apply_gamma_root_descriptor_range_ramp.RegisterSpace = 0;
  apply_gamma_root_descriptor_range_ramp.OffsetInDescriptorsFromTableStart = 0;
  {
    D3D12_ROOT_PARAMETER& apply_gamma_root_parameter_gamma_ramp =
        apply_gamma_root_parameters[UINT(ApplyGammaRootParameter::kRamp)];
    apply_gamma_root_parameter_gamma_ramp.ParameterType =
        D3D12_ROOT_PARAMETER_TYPE_DESCRIPTOR_TABLE;
    apply_gamma_root_parameter_gamma_ramp.DescriptorTable.NumDescriptorRanges =
        1;
    apply_gamma_root_parameter_gamma_ramp.DescriptorTable.pDescriptorRanges =
        &apply_gamma_root_descriptor_range_ramp;
    apply_gamma_root_parameter_gamma_ramp.ShaderVisibility =
        D3D12_SHADER_VISIBILITY_ALL;
  }
  D3D12_ROOT_SIGNATURE_DESC apply_gamma_root_signature_desc;
  apply_gamma_root_signature_desc.NumParameters =
      UINT(ApplyGammaRootParameter::kCount);
  apply_gamma_root_signature_desc.pParameters = apply_gamma_root_parameters;
  apply_gamma_root_signature_desc.NumStaticSamplers = 0;
  apply_gamma_root_signature_desc.pStaticSamplers = nullptr;
  apply_gamma_root_signature_desc.Flags = D3D12_ROOT_SIGNATURE_FLAG_NONE;
  *(apply_gamma_root_signature_.ReleaseAndGetAddressOf()) =
      ui::d3d12::util::CreateRootSignature(provider,
                                           apply_gamma_root_signature_desc);
  if (!apply_gamma_root_signature_) {
    XELOGE("Failed to create the gamma ramp application root signature");
    return false;
  }
  *(apply_gamma_table_pipeline_.ReleaseAndGetAddressOf()) =
      ui::d3d12::util::CreateComputePipeline(
          device, shaders::apply_gamma_table_cs,
          sizeof(shaders::apply_gamma_table_cs),
          apply_gamma_root_signature_.Get());
  if (!apply_gamma_table_pipeline_) {
    XELOGE(
        "Failed to create the 256-entry table gamma ramp application compute "
        "pipeline");
    return false;
  }
  *(apply_gamma_table_fxaa_luma_pipeline_.ReleaseAndGetAddressOf()) =
      ui::d3d12::util::CreateComputePipeline(
          device, shaders::apply_gamma_table_fxaa_luma_cs,
          sizeof(shaders::apply_gamma_table_fxaa_luma_cs),
          apply_gamma_root_signature_.Get());
  if (!apply_gamma_table_fxaa_luma_pipeline_) {
    XELOGE(
        "Failed to create the 256-entry table gamma ramp application compute "
        "pipeline with perceptual luma output");
    return false;
  }
  *(apply_gamma_pwl_pipeline_.ReleaseAndGetAddressOf()) =
      ui::d3d12::util::CreateComputePipeline(
          device, shaders::apply_gamma_pwl_cs,
          sizeof(shaders::apply_gamma_pwl_cs),
          apply_gamma_root_signature_.Get());
  if (!apply_gamma_pwl_pipeline_) {
    XELOGE("Failed to create the PWL gamma ramp application compute pipeline");
    return false;
  }
  *(apply_gamma_pwl_fxaa_luma_pipeline_.ReleaseAndGetAddressOf()) =
      ui::d3d12::util::CreateComputePipeline(
          device, shaders::apply_gamma_pwl_fxaa_luma_cs,
          sizeof(shaders::apply_gamma_pwl_fxaa_luma_cs),
          apply_gamma_root_signature_.Get());
  if (!apply_gamma_pwl_fxaa_luma_pipeline_) {
    XELOGE(
        "Failed to create the PWL gamma ramp application compute pipeline with "
        "perceptual luma output");
    return false;
  }

  // Initialize compute pipelines for post-processing anti-aliasing.
  D3D12_ROOT_PARAMETER fxaa_root_parameters[UINT(FxaaRootParameter::kCount)];
  {
    D3D12_ROOT_PARAMETER& fxaa_root_parameter_constants =
        fxaa_root_parameters[UINT(ApplyGammaRootParameter::kConstants)];
    fxaa_root_parameter_constants.ParameterType =
        D3D12_ROOT_PARAMETER_TYPE_32BIT_CONSTANTS;
    fxaa_root_parameter_constants.Constants.ShaderRegister = 0;
    fxaa_root_parameter_constants.Constants.RegisterSpace = 0;
    fxaa_root_parameter_constants.Constants.Num32BitValues =
        sizeof(FxaaConstants) / sizeof(uint32_t);
    fxaa_root_parameter_constants.ShaderVisibility =
        D3D12_SHADER_VISIBILITY_ALL;
  }
  D3D12_DESCRIPTOR_RANGE fxaa_root_descriptor_range_dest;
  fxaa_root_descriptor_range_dest.RangeType = D3D12_DESCRIPTOR_RANGE_TYPE_UAV;
  fxaa_root_descriptor_range_dest.NumDescriptors = 1;
  fxaa_root_descriptor_range_dest.BaseShaderRegister = 0;
  fxaa_root_descriptor_range_dest.RegisterSpace = 0;
  fxaa_root_descriptor_range_dest.OffsetInDescriptorsFromTableStart = 0;
  {
    D3D12_ROOT_PARAMETER& fxaa_root_parameter_dest =
        fxaa_root_parameters[UINT(FxaaRootParameter::kDestination)];
    fxaa_root_parameter_dest.ParameterType =
        D3D12_ROOT_PARAMETER_TYPE_DESCRIPTOR_TABLE;
    fxaa_root_parameter_dest.DescriptorTable.NumDescriptorRanges = 1;
    fxaa_root_parameter_dest.DescriptorTable.pDescriptorRanges =
        &fxaa_root_descriptor_range_dest;
    fxaa_root_parameter_dest.ShaderVisibility = D3D12_SHADER_VISIBILITY_ALL;
  }
  D3D12_DESCRIPTOR_RANGE fxaa_root_descriptor_range_source;
  fxaa_root_descriptor_range_source.RangeType = D3D12_DESCRIPTOR_RANGE_TYPE_SRV;
  fxaa_root_descriptor_range_source.NumDescriptors = 1;
  fxaa_root_descriptor_range_source.BaseShaderRegister = 0;
  fxaa_root_descriptor_range_source.RegisterSpace = 0;
  fxaa_root_descriptor_range_source.OffsetInDescriptorsFromTableStart = 0;
  {
    D3D12_ROOT_PARAMETER& fxaa_root_parameter_source =
        fxaa_root_parameters[UINT(FxaaRootParameter::kSource)];
    fxaa_root_parameter_source.ParameterType =
        D3D12_ROOT_PARAMETER_TYPE_DESCRIPTOR_TABLE;
    fxaa_root_parameter_source.DescriptorTable.NumDescriptorRanges = 1;
    fxaa_root_parameter_source.DescriptorTable.pDescriptorRanges =
        &fxaa_root_descriptor_range_source;
    fxaa_root_parameter_source.ShaderVisibility = D3D12_SHADER_VISIBILITY_ALL;
  }
  D3D12_STATIC_SAMPLER_DESC fxaa_root_sampler;
  fxaa_root_sampler.Filter = D3D12_FILTER_MIN_MAG_MIP_LINEAR;
  fxaa_root_sampler.AddressU = D3D12_TEXTURE_ADDRESS_MODE_CLAMP;
  fxaa_root_sampler.AddressV = D3D12_TEXTURE_ADDRESS_MODE_CLAMP;
  fxaa_root_sampler.AddressW = D3D12_TEXTURE_ADDRESS_MODE_CLAMP;
  fxaa_root_sampler.MipLODBias = 0.0f;
  fxaa_root_sampler.MaxAnisotropy = 1;
  fxaa_root_sampler.ComparisonFunc = D3D12_COMPARISON_FUNC_NEVER;
  fxaa_root_sampler.BorderColor = D3D12_STATIC_BORDER_COLOR_OPAQUE_BLACK;
  fxaa_root_sampler.MinLOD = 0.0f;
  fxaa_root_sampler.MaxLOD = 0.0f;
  fxaa_root_sampler.ShaderRegister = 0;
  fxaa_root_sampler.RegisterSpace = 0;
  fxaa_root_sampler.ShaderVisibility = D3D12_SHADER_VISIBILITY_ALL;
  D3D12_ROOT_SIGNATURE_DESC fxaa_root_signature_desc;
  fxaa_root_signature_desc.NumParameters = UINT(FxaaRootParameter::kCount);
  fxaa_root_signature_desc.pParameters = fxaa_root_parameters;
  fxaa_root_signature_desc.NumStaticSamplers = 1;
  fxaa_root_signature_desc.pStaticSamplers = &fxaa_root_sampler;
  fxaa_root_signature_desc.Flags = D3D12_ROOT_SIGNATURE_FLAG_NONE;
  *(fxaa_root_signature_.ReleaseAndGetAddressOf()) =
      ui::d3d12::util::CreateRootSignature(provider, fxaa_root_signature_desc);
  if (!fxaa_root_signature_) {
    XELOGE("Failed to create the FXAA root signature");
    return false;
  }
  *(fxaa_pipeline_.ReleaseAndGetAddressOf()) =
      ui::d3d12::util::CreateComputePipeline(device, shaders::fxaa_cs,
                                             sizeof(shaders::fxaa_cs),
                                             fxaa_root_signature_.Get());
  if (!fxaa_pipeline_) {
    XELOGE("Failed to create the FXAA compute pipeline");
    return false;
  }
  *(fxaa_extreme_pipeline_.ReleaseAndGetAddressOf()) =
      ui::d3d12::util::CreateComputePipeline(device, shaders::fxaa_extreme_cs,
                                             sizeof(shaders::fxaa_extreme_cs),
                                             fxaa_root_signature_.Get());
  if (!fxaa_pipeline_) {
    XELOGE("Failed to create the extreme-quality FXAA compute pipeline");
    return false;
  }

  if (bindless_resources_used_) {
    // Create the system bindless descriptors once all resources are
    // initialized.
    // kNullRawSRV.
    ui::d3d12::util::CreateBufferRawSRV(
        device,
        provider.OffsetViewDescriptor(
            view_bindless_heap_cpu_start_,
            uint32_t(SystemBindlessView::kNullRawSRV)),
        nullptr, 0);
    // kNullRawUAV.
    ui::d3d12::util::CreateBufferRawUAV(
        device,
        provider.OffsetViewDescriptor(
            view_bindless_heap_cpu_start_,
            uint32_t(SystemBindlessView::kNullRawUAV)),
        nullptr, 0);
    // kNullTexture2DArray.
    D3D12_SHADER_RESOURCE_VIEW_DESC null_srv_desc;
    null_srv_desc.Format = DXGI_FORMAT_R8G8B8A8_UNORM;
    null_srv_desc.Shader4ComponentMapping =
        D3D12_ENCODE_SHADER_4_COMPONENT_MAPPING(
            D3D12_SHADER_COMPONENT_MAPPING_FORCE_VALUE_0,
            D3D12_SHADER_COMPONENT_MAPPING_FORCE_VALUE_0,
            D3D12_SHADER_COMPONENT_MAPPING_FORCE_VALUE_0,
            D3D12_SHADER_COMPONENT_MAPPING_FORCE_VALUE_0);
    null_srv_desc.ViewDimension = D3D12_SRV_DIMENSION_TEXTURE2DARRAY;
    null_srv_desc.Texture2DArray.MostDetailedMip = 0;
    null_srv_desc.Texture2DArray.MipLevels = 1;
    null_srv_desc.Texture2DArray.FirstArraySlice = 0;
    null_srv_desc.Texture2DArray.ArraySize = 1;
    null_srv_desc.Texture2DArray.PlaneSlice = 0;
    null_srv_desc.Texture2DArray.ResourceMinLODClamp = 0.0f;
    device->CreateShaderResourceView(
        nullptr, &null_srv_desc,
        provider.OffsetViewDescriptor(
            view_bindless_heap_cpu_start_,
            uint32_t(SystemBindlessView::kNullTexture2DArray)));
    // kNullTexture3D.
    null_srv_desc.ViewDimension = D3D12_SRV_DIMENSION_TEXTURE3D;
    null_srv_desc.Texture3D.MostDetailedMip = 0;
    null_srv_desc.Texture3D.MipLevels = 1;
    null_srv_desc.Texture3D.ResourceMinLODClamp = 0.0f;
    device->CreateShaderResourceView(
        nullptr, &null_srv_desc,
        provider.OffsetViewDescriptor(
            view_bindless_heap_cpu_start_,
            uint32_t(SystemBindlessView::kNullTexture3D)));
    // kNullTextureCube.
    null_srv_desc.ViewDimension = D3D12_SRV_DIMENSION_TEXTURECUBE;
    null_srv_desc.TextureCube.MostDetailedMip = 0;
    null_srv_desc.TextureCube.MipLevels = 1;
    null_srv_desc.TextureCube.ResourceMinLODClamp = 0.0f;
    device->CreateShaderResourceView(
        nullptr, &null_srv_desc,
        provider.OffsetViewDescriptor(
            view_bindless_heap_cpu_start_,
            uint32_t(SystemBindlessView::kNullTextureCube)));
    // kSharedMemoryRawSRV.
    shared_memory_->WriteRawSRVDescriptor(provider.OffsetViewDescriptor(
        view_bindless_heap_cpu_start_,
        uint32_t(SystemBindlessView::kSharedMemoryRawSRV)));
    // kSharedMemoryR32UintSRV.
    shared_memory_->WriteUintPow2SRVDescriptor(
        provider.OffsetViewDescriptor(
            view_bindless_heap_cpu_start_,
            uint32_t(SystemBindlessView::kSharedMemoryR32UintSRV)),
        2);
    // kSharedMemoryR32G32UintSRV.
    shared_memory_->WriteUintPow2SRVDescriptor(
        provider.OffsetViewDescriptor(
            view_bindless_heap_cpu_start_,
            uint32_t(SystemBindlessView::kSharedMemoryR32G32UintSRV)),
        3);
    // kSharedMemoryR32G32B32A32UintSRV.
    shared_memory_->WriteUintPow2SRVDescriptor(
        provider.OffsetViewDescriptor(
            view_bindless_heap_cpu_start_,
            uint32_t(SystemBindlessView::kSharedMemoryR32G32B32A32UintSRV)),
        4);
    // kSharedMemoryRawUAV.
    shared_memory_->WriteRawUAVDescriptor(provider.OffsetViewDescriptor(
        view_bindless_heap_cpu_start_,
        uint32_t(SystemBindlessView::kSharedMemoryRawUAV)));
    // kSharedMemoryR32UintUAV.
    shared_memory_->WriteUintPow2UAVDescriptor(
        provider.OffsetViewDescriptor(
            view_bindless_heap_cpu_start_,
            uint32_t(SystemBindlessView::kSharedMemoryR32UintUAV)),
        2);
    // kSharedMemoryR32G32UintUAV.
    shared_memory_->WriteUintPow2UAVDescriptor(
        provider.OffsetViewDescriptor(
            view_bindless_heap_cpu_start_,
            uint32_t(SystemBindlessView::kSharedMemoryR32G32UintUAV)),
        3);
    // kSharedMemoryR32G32B32A32UintUAV.
    shared_memory_->WriteUintPow2UAVDescriptor(
        provider.OffsetViewDescriptor(
            view_bindless_heap_cpu_start_,
            uint32_t(SystemBindlessView::kSharedMemoryR32G32B32A32UintUAV)),
        4);
    // kEdramRawSRV.
    render_target_cache_->WriteEdramRawSRVDescriptor(
        provider.OffsetViewDescriptor(
            view_bindless_heap_cpu_start_,
            uint32_t(SystemBindlessView::kEdramRawSRV)));
    // kEdramR32UintSRV.
    render_target_cache_->WriteEdramUintPow2SRVDescriptor(
        provider.OffsetViewDescriptor(
            view_bindless_heap_cpu_start_,
            uint32_t(SystemBindlessView::kEdramR32UintSRV)),
        2);
    // kEdramR32G32UintSRV.
    render_target_cache_->WriteEdramUintPow2SRVDescriptor(
        provider.OffsetViewDescriptor(
            view_bindless_heap_cpu_start_,
            uint32_t(SystemBindlessView::kEdramR32G32UintSRV)),
        3);
    // kEdramR32G32B32A32UintSRV.
    render_target_cache_->WriteEdramUintPow2SRVDescriptor(
        provider.OffsetViewDescriptor(
            view_bindless_heap_cpu_start_,
            uint32_t(SystemBindlessView::kEdramR32G32B32A32UintSRV)),
        4);
    // kEdramRawUAV.
    render_target_cache_->WriteEdramRawUAVDescriptor(
        provider.OffsetViewDescriptor(
            view_bindless_heap_cpu_start_,
            uint32_t(SystemBindlessView::kEdramRawUAV)));
    // kEdramR32UintUAV.
    render_target_cache_->WriteEdramUintPow2UAVDescriptor(
        provider.OffsetViewDescriptor(
            view_bindless_heap_cpu_start_,
            uint32_t(SystemBindlessView::kEdramR32UintUAV)),
        2);
    // kEdramR32G32UintUAV.
    render_target_cache_->WriteEdramUintPow2UAVDescriptor(
        provider.OffsetViewDescriptor(
            view_bindless_heap_cpu_start_,
            uint32_t(SystemBindlessView::kEdramR32G32UintUAV)),
        3);
    // kEdramR32G32B32A32UintUAV.
    render_target_cache_->WriteEdramUintPow2UAVDescriptor(
        provider.OffsetViewDescriptor(
            view_bindless_heap_cpu_start_,
            uint32_t(SystemBindlessView::kEdramR32G32B32A32UintUAV)),
        4);
    // kGammaRampTableSRV.
    WriteGammaRampSRV(false,
                      provider.OffsetViewDescriptor(
                          view_bindless_heap_cpu_start_,
                          uint32_t(SystemBindlessView::kGammaRampTableSRV)));
    // kGammaRampPWLSRV.
    WriteGammaRampSRV(true,
                      provider.OffsetViewDescriptor(
                          view_bindless_heap_cpu_start_,
                          uint32_t(SystemBindlessView::kGammaRampPWLSRV)));
  }

  pix_capture_requested_.store(false, std::memory_order_relaxed);
  pix_capturing_ = false;

  // Just not to expose uninitialized memory.
  std::memset(&system_constants_, 0, sizeof(system_constants_));

  return true;
}

void D3D12CommandProcessor::ShutdownContext() {
  AwaitAllQueueOperationsCompletion();

  ui::d3d12::util::ReleaseAndNull(readback_buffer_);
  readback_buffer_size_ = 0;

  ui::d3d12::util::ReleaseAndNull(scratch_buffer_);
  scratch_buffer_size_ = 0;

  for (const std::pair<uint64_t, ID3D12Resource*>& resource_for_deletion :
       resources_for_deletion_) {
    resource_for_deletion.second->Release();
  }
  resources_for_deletion_.clear();

  fxaa_source_texture_submission_ = 0;
  fxaa_source_texture_.Reset();

  fxaa_extreme_pipeline_.Reset();
  fxaa_pipeline_.Reset();
  fxaa_root_signature_.Reset();

  apply_gamma_pwl_fxaa_luma_pipeline_.Reset();
  apply_gamma_pwl_pipeline_.Reset();
  apply_gamma_table_fxaa_luma_pipeline_.Reset();
  apply_gamma_table_pipeline_.Reset();
  apply_gamma_root_signature_.Reset();

  // Unmapping will be done implicitly by the destruction.
  gamma_ramp_upload_buffer_mapping_ = nullptr;
  gamma_ramp_upload_buffer_.Reset();
  gamma_ramp_buffer_.Reset();

  texture_cache_.reset();

  pipeline_cache_.reset();

  primitive_processor_.reset();

  // Shut down binding - bindless descriptors may be owned by subsystems like
  // the texture cache.

  // Root signatures are used by pipelines, thus freed after the pipelines.
  ui::d3d12::util::ReleaseAndNull(root_signature_bindless_ds_);
  ui::d3d12::util::ReleaseAndNull(root_signature_bindless_vs_);
  for (auto it : root_signatures_bindful_) {
    it.second->Release();
  }
  root_signatures_bindful_.clear();

  if (bindless_resources_used_) {
    texture_cache_bindless_sampler_map_.clear();
    for (const auto& sampler_bindless_heap_overflowed :
         sampler_bindless_heaps_overflowed_) {
      sampler_bindless_heap_overflowed.first->Release();
    }
    sampler_bindless_heaps_overflowed_.clear();
    sampler_bindless_heap_allocated_ = 0;
    ui::d3d12::util::ReleaseAndNull(sampler_bindless_heap_current_);
    view_bindless_one_use_descriptors_.clear();
    view_bindless_heap_free_.clear();
    ui::d3d12::util::ReleaseAndNull(view_bindless_heap_);
  } else {
    sampler_bindful_heap_pool_.reset();
    view_bindful_heap_pool_.reset();
  }
  constant_buffer_pool_.reset();

  render_target_cache_.reset();

  shared_memory_.reset();

  deferred_command_list_.Reset();
  ui::d3d12::util::ReleaseAndNull(command_list_1_);
  ui::d3d12::util::ReleaseAndNull(command_list_);
  ClearCommandAllocatorCache();

  frame_open_ = false;
  frame_current_ = 1;
  frame_completed_ = 0;
  std::memset(closed_frame_submissions_, 0, sizeof(closed_frame_submissions_));

  // First release the fences since they may reference fence_completion_event_.

  queue_operations_done_since_submission_signal_ = false;
  queue_operations_since_submission_fence_last_ = 0;
  ui::d3d12::util::ReleaseAndNull(queue_operations_since_submission_fence_);

  ui::d3d12::util::ReleaseAndNull(submission_fence_);
  submission_open_ = false;
  submission_current_ = 1;
  submission_completed_ = 0;

  if (fence_completion_event_) {
    CloseHandle(fence_completion_event_);
    fence_completion_event_ = nullptr;
  }

  device_removed_ = false;

  CommandProcessor::ShutdownContext();
}

XE_FORCEINLINE
void D3D12CommandProcessor::WriteRegisterForceinline(uint32_t index,
                                                     uint32_t value) {
  __m128i to_rangecheck = _mm_set1_epi16(static_cast<short>(index));

  __m128i lower_bounds = _mm_setr_epi16(
      XE_GPU_REG_SHADER_CONSTANT_FETCH_00_0 - 1,
      XE_GPU_REG_SHADER_CONSTANT_000_X - 1,
      XE_GPU_REG_SHADER_CONSTANT_BOOL_000_031 - 1, XE_GPU_REG_SCRATCH_REG0 - 1,
      XE_GPU_REG_COHER_STATUS_HOST - 1, XE_GPU_REG_DC_LUT_RW_INDEX - 1, 0, 0);
  __m128i upper_bounds = _mm_setr_epi16(
      XE_GPU_REG_SHADER_CONSTANT_FETCH_31_5 + 1,
      XE_GPU_REG_SHADER_CONSTANT_511_W + 1,
      XE_GPU_REG_SHADER_CONSTANT_LOOP_31 + 1, XE_GPU_REG_SCRATCH_REG7 + 1,
      XE_GPU_REG_COHER_STATUS_HOST + 1, XE_GPU_REG_DC_LUT_30_COLOR + 1, 0, 0);

  // quick pre-test
  // todo: figure out just how unlikely this is. if very (it ought to be,
  // theres a ton of registers other than these) make this predicate
  // branchless and mark with unlikely, then make HandleSpecialRegisterWrite
  // noinline yep, its very unlikely. these ORS here are meant to be bitwise
  // ors, so that we do not do branching evaluation of the conditions (we will
  // almost always take all of the branches)
  /* unsigned expr =
      (index - XE_GPU_REG_SCRATCH_REG0 < 8) |
                  (index == XE_GPU_REG_COHER_STATUS_HOST) |
                  ((index - XE_GPU_REG_DC_LUT_RW_INDEX) <=
                   (XE_GPU_REG_DC_LUT_30_COLOR - XE_GPU_REG_DC_LUT_RW_INDEX));*/
  __m128i is_above_lower = _mm_cmpgt_epi16(to_rangecheck, lower_bounds);
  __m128i is_below_upper = _mm_cmplt_epi16(to_rangecheck, upper_bounds);
  __m128i is_within_range = _mm_and_si128(is_above_lower, is_below_upper);
  register_file_->values[index].u32 = value;

  uint32_t movmask = static_cast<uint32_t>(_mm_movemask_epi8(is_within_range));

  if (movmask) {
    if (movmask & (1 << 3)) {
      if (frame_open_) {
        uint32_t float_constant_index =
            (index - XE_GPU_REG_SHADER_CONSTANT_000_X) >> 2;
        uint64_t float_constant_mask = 1ULL << float_constant_index;

        if (float_constant_index >= 256) {
          float_constant_index =
              static_cast<unsigned char>(float_constant_index);
          if (current_float_constant_map_pixel_[float_constant_index >> 6] &
              float_constant_mask) {  // take advantage of x86
                                      // modulus shift
            cbuffer_binding_float_pixel_.up_to_date = false;
          }
        } else {
          if (current_float_constant_map_vertex_[float_constant_index >> 6] &
              float_constant_mask) {
            cbuffer_binding_float_vertex_.up_to_date = false;
          }
        }
      }
    } else if (movmask & (1 << 5)) {
      cbuffer_binding_bool_loop_.up_to_date = false;
    } else if (movmask & (1 << 1)) {
      cbuffer_binding_fetch_.up_to_date = false;

      texture_cache_->TextureFetchConstantWritten(
          (index - XE_GPU_REG_SHADER_CONSTANT_FETCH_00_0) / 6);
    } else {
      HandleSpecialRegisterWrite(index, value);
    }
  } else {
    _ReadWriteBarrier();
    return;
  }
}
// todo: bit-pack the bools and use bitarith to reduce branches
void D3D12CommandProcessor::WriteRegister(uint32_t index, uint32_t value) {
  LogRegisterSet(index, value);
  WriteRegisterForceinline(index, value);
}

void D3D12CommandProcessor::WriteRegistersFromMem(uint32_t start_index,
                                                  uint32_t* base,
                                                  uint32_t num_registers) {
  WriteRegisterRangeFromMem_WithKnownBound<0, 0xFFFF>(start_index, base,
                                                      num_registers);
}

void D3D12CommandProcessor::WriteALURangeFromRing(xe::RingBuffer* ring,
                                                  uint32_t base,
                                                  uint32_t num_times) {
  WriteRegisterRangeFromRing_WithKnownBound<
      XE_GPU_REG_SHADER_CONSTANT_000_X, XE_GPU_REG_SHADER_CONSTANT_FETCH_00_0>(
      ring, base + XE_GPU_REG_SHADER_CONSTANT_000_X, num_times);
}

void D3D12CommandProcessor::WriteFetchRangeFromRing(xe::RingBuffer* ring,
                                                    uint32_t base,
                                                    uint32_t num_times) {
  WriteRegisterRangeFromRing_WithKnownBound<0x4800, 0x5002>(ring, base + 0x4800,
                                                            num_times);
}

XE_FORCEINLINE
void D3D12CommandProcessor::WriteBoolRangeFromRing(xe::RingBuffer* ring,
                                                   uint32_t base,
                                                   uint32_t num_times) {
  // D3D12CommandProcessor::WriteRegisterRangeFromRing(ring, base + 0x4900,
  //                                                   num_times);

  WriteRegisterRangeFromRing_WithKnownBound<0x4900, 0x5002>(ring, base + 0x4900,
                                                            num_times);
}

XE_FORCEINLINE
void D3D12CommandProcessor::WriteLoopRangeFromRing(xe::RingBuffer* ring,
                                                   uint32_t base,
                                                   uint32_t num_times) {
  // D3D12CommandProcessor::WriteRegisterRangeFromRing(ring, base + 0x4908,
  //                                                   num_times);

  WriteRegisterRangeFromRing_WithKnownBound<0x4908, 0x5002>(ring, base + 0x4908,
                                                            num_times);
}

XE_FORCEINLINE
void D3D12CommandProcessor::WriteREGISTERSRangeFromRing(xe::RingBuffer* ring,
                                                        uint32_t base,
                                                        uint32_t num_times) {
  // D3D12CommandProcessor::WriteRegisterRangeFromRing(ring, base + 0x2000,
  //                                                  num_times);

  WriteRegisterRangeFromRing_WithKnownBound<0x2000, 0x2000 + 0x800>(
      ring, base + 0x2000, num_times);
}

XE_FORCEINLINE
void D3D12CommandProcessor::WriteALURangeFromMem(uint32_t start_index,
                                                 uint32_t* base,
                                                 uint32_t num_registers) {
  WriteRegisterRangeFromMem_WithKnownBound<
      XE_GPU_REG_SHADER_CONSTANT_000_X, XE_GPU_REG_SHADER_CONSTANT_FETCH_00_0>(
      start_index + 0x4000, base, num_registers);
}

XE_FORCEINLINE
void D3D12CommandProcessor::WriteFetchRangeFromMem(uint32_t start_index,
                                                   uint32_t* base,
                                                   uint32_t num_registers) {
  WriteRegisterRangeFromMem_WithKnownBound<0x4800, 0x5002>(start_index + 0x4800,
                                                           base, num_registers);
}

XE_FORCEINLINE
void D3D12CommandProcessor::WriteBoolRangeFromMem(uint32_t start_index,
                                                  uint32_t* base,
                                                  uint32_t num_registers) {
  WriteRegisterRangeFromMem_WithKnownBound<0x4900, 0x5002>(start_index + 0x4900,
                                                           base, num_registers);
}

XE_FORCEINLINE
void D3D12CommandProcessor::WriteLoopRangeFromMem(uint32_t start_index,
                                                  uint32_t* base,
                                                  uint32_t num_registers) {
  WriteRegisterRangeFromMem_WithKnownBound<0x4908, 0x5002>(start_index + 0x4908,
                                                           base, num_registers);
}

XE_FORCEINLINE
void D3D12CommandProcessor::WriteREGISTERSRangeFromMem(uint32_t start_index,
                                                       uint32_t* base,
                                                       uint32_t num_registers) {
  WriteRegisterRangeFromMem_WithKnownBound<0x2000, 0x2000 + 0x800>(
      start_index + 0x2000, base, num_registers);
}
/*
wraparound rarely happens, so its best to hoist this out of
writeregisterrangefromring, and structure the two functions so that this can be
tail called
*/
XE_NOINLINE
void D3D12CommandProcessor::WriteRegisterRangeFromRing_WraparoundCase(
    xe::RingBuffer* ring, uint32_t base, uint32_t num_registers) {
  // we already brought it into L2 earlier
  RingBuffer::ReadRange range =
      ring->BeginPrefetchedRead<swcache::PrefetchTag::Level1>(num_registers *
                                                              sizeof(uint32_t));

  uint32_t num_regs_firstrange =
      static_cast<uint32_t>(range.first_length / sizeof(uint32_t));

  D3D12CommandProcessor::WriteRegistersFromMem(
      base, reinterpret_cast<uint32_t*>(const_cast<uint8_t*>(range.first)),
      num_regs_firstrange);

  D3D12CommandProcessor::WriteRegistersFromMem(
      base + num_regs_firstrange,
      reinterpret_cast<uint32_t*>(const_cast<uint8_t*>(range.second)),
      num_registers - num_regs_firstrange);

  ring->EndRead(range);
}
void D3D12CommandProcessor::WriteRegisterRangeFromRing(xe::RingBuffer* ring,
                                                       uint32_t base,
                                                       uint32_t num_registers) {
  RingBuffer::ReadRange range =
      ring->BeginRead(num_registers * sizeof(uint32_t));

  XE_LIKELY_IF(!range.second) {
    WriteRegistersFromMem(
        base, reinterpret_cast<uint32_t*>(const_cast<uint8_t*>(range.first)),
        num_registers);

    ring->EndRead(range);
  }
  else {
    return WriteRegisterRangeFromRing_WraparoundCase(ring, base, num_registers);
  }
}

template <uint32_t register_lower_bound, uint32_t register_upper_bound>
constexpr bool bounds_may_have_reg(uint32_t reg) {
  return reg >= register_lower_bound && reg < register_upper_bound;
}

template <uint32_t register_lower_bound, uint32_t register_upper_bound>
constexpr bool bounds_may_have_bounds(uint32_t reg, uint32_t last_reg) {
  return bounds_may_have_reg<register_lower_bound, register_upper_bound>(reg) ||
         bounds_may_have_reg<register_lower_bound, register_upper_bound>(
             last_reg);
}
XE_FORCEINLINE
void D3D12CommandProcessor::WriteShaderConstantsFromMem(
    uint32_t start_index, uint32_t* base, uint32_t num_registers) {
  if (frame_open_) {
    bool cbuffer_pixel_uptodate = cbuffer_binding_float_pixel_.up_to_date;
    bool cbuffer_vertex_uptodate = cbuffer_binding_float_vertex_.up_to_date;
    if (cbuffer_pixel_uptodate || cbuffer_vertex_uptodate) {
      // super naive, could just do some bit magic and interval checking,
      // but we just need this hoisted out of the copy so we do a bulk copy
      // because its the actual load/swap/store we're getting murdered by
      // this precheck followed by copy_and_swap_32_unaligned reduced the cpu
      // usage from packettype0/writeregistersfrommem from 10-11% of cpu time
      // spent on xenia to like 1%
      // chrispy: todo, this can be reduced even further, should be split into
      // two loops and should skip whole words, this could net us even bigger
      // gains
      uint32_t map_index = (start_index - XE_GPU_REG_SHADER_CONSTANT_000_X) / 4;
      uint32_t end_map_index =
          (start_index + num_registers - XE_GPU_REG_SHADER_CONSTANT_000_X) / 4;

      if (map_index < 256 && cbuffer_vertex_uptodate) {
        for (; map_index < end_map_index; ++map_index) {
          if (current_float_constant_map_vertex_[map_index >> 6] &
              (1ull << map_index)) {
            cbuffer_vertex_uptodate = false;
            break;
          }
        }
      }
      if (end_map_index > 256 && cbuffer_pixel_uptodate) {
        for (; map_index < end_map_index; ++map_index) {
          uint32_t float_constant_index = map_index;
          float_constant_index -= 256;
          if (current_float_constant_map_pixel_[float_constant_index >> 6] &
              (1ull << float_constant_index)) {
            cbuffer_pixel_uptodate = false;
            break;
          }
        }
      }
    }
    cbuffer_binding_float_pixel_.up_to_date = cbuffer_pixel_uptodate;
    cbuffer_binding_float_vertex_.up_to_date = cbuffer_vertex_uptodate;
  }

  // maybe use non-temporal copy if possible...
  copy_and_swap_32_unaligned(&register_file_->values[start_index], base,
                             num_registers);
}
XE_FORCEINLINE
void D3D12CommandProcessor::WriteBoolLoopFromMem(uint32_t start_index,
                                                 uint32_t* base,
                                                 uint32_t num_registers) {
  cbuffer_binding_bool_loop_.up_to_date = false;
  copy_and_swap_32_unaligned(&register_file_->values[start_index], base,
                             num_registers);
}
XE_FORCEINLINE
void D3D12CommandProcessor::WriteFetchFromMem(uint32_t start_index,
                                              uint32_t* base,
                                              uint32_t num_registers) {
  cbuffer_binding_fetch_.up_to_date = false;

  uint32_t first_fetch =
      ((start_index - XE_GPU_REG_SHADER_CONSTANT_FETCH_00_0) / 6);
  uint32_t last_fetch =  // i think last_fetch should be inclusive if its modulo
                         // is nz...
      (((start_index + num_registers) - XE_GPU_REG_SHADER_CONSTANT_FETCH_00_0) /
       6);
  texture_cache_->TextureFetchConstantsWritten(first_fetch, last_fetch);

  copy_and_swap_32_unaligned(&register_file_->values[start_index], base,
                             num_registers);
}

void D3D12CommandProcessor::WritePossiblySpecialRegistersFromMem(
    uint32_t start_index, uint32_t* base, uint32_t numregs) {
  uint32_t end = numregs + start_index;
  for (uint32_t index = start_index; index < end; ++index, ++base) {
    uint32_t value = xe::load_and_swap<uint32_t>(base);

    register_file_->values[index].u32 = value;

    unsigned expr = 0;

    expr |= (index - XE_GPU_REG_SCRATCH_REG0 < 8);

    expr |= (index == XE_GPU_REG_COHER_STATUS_HOST);

    expr |= ((index - XE_GPU_REG_DC_LUT_RW_INDEX) <=
             (XE_GPU_REG_DC_LUT_30_COLOR - XE_GPU_REG_DC_LUT_RW_INDEX));

    if (expr == 0) {
    } else {
      HandleSpecialRegisterWrite(index, value);
    }
  }
}
template <uint32_t register_lower_bound, uint32_t register_upper_bound>
XE_FORCEINLINE void
D3D12CommandProcessor::WriteRegisterRangeFromMem_WithKnownBound(
    uint32_t start_index, uint32_t* base, uint32_t num_registers) {
  uint32_t end = start_index + num_registers;
  LogRegisterSets(start_index, base, num_registers);
  uint32_t current_index = start_index;

  auto get_end_before_qty = [&end, current_index](uint32_t regnum) {
    return std::min<uint32_t>(regnum, end) - current_index;
  };
#define REGULAR_WRITE_CALLBACK(s, e, i, b, n) \
  copy_and_swap_32_unaligned(&register_file_->values[i], b, n)
#define WRITE_FETCH_CONSTANTS_CALLBACK(str, er, ind, b, n) \
  WriteFetchFromMem(ind, b, n)
#define SPECIAL_REG_RANGE_CALLBACK(str, edr, ind, bs, n) \
  WritePossiblySpecialRegistersFromMem(ind, bs, n)
#define WRITE_SHADER_CONSTANTS_CALLBACK(start_range, end_range, index, base, \
                                        n)                                   \
  WriteShaderConstantsFromMem(index, base, n)
#define WRITE_BOOL_LOOP_CALLBACK(s, e, i, b, n) WriteBoolLoopFromMem(i, b, n)

#define DO_A_RANGE(start_range, end_range, cb)                       \
  if constexpr (start_range >= register_lower_bound ||               \
                end_range > register_lower_bound) {                  \
    if (current_index < (end_range)) {                               \
      uint32_t ntowrite = get_end_before_qty(end_range);             \
      cb((start_range), (end_range), current_index, base, ntowrite); \
      current_index += ntowrite;                                     \
      base += ntowrite;                                              \
    }                                                                \
    if (current_index >= end) {                                      \
      return;                                                        \
    }                                                                \
  }

#define REFRESH_MSVC_RANGE()                              \
  XE_MSVC_ASSUME(current_index >= register_lower_bound && \
                 current_index < register_upper_bound)

  REFRESH_MSVC_RANGE();

  DO_A_RANGE(0, XE_GPU_REG_SCRATCH_REG0, REGULAR_WRITE_CALLBACK);
  REFRESH_MSVC_RANGE();
  DO_A_RANGE(XE_GPU_REG_SCRATCH_REG0, XE_GPU_REG_DC_LUT_30_COLOR + 1,
             SPECIAL_REG_RANGE_CALLBACK);
  REFRESH_MSVC_RANGE();
  DO_A_RANGE(XE_GPU_REG_DC_LUT_30_COLOR + 1, XE_GPU_REG_SHADER_CONSTANT_000_X,
             REGULAR_WRITE_CALLBACK);
  REFRESH_MSVC_RANGE();
  DO_A_RANGE(XE_GPU_REG_SHADER_CONSTANT_000_X,
             XE_GPU_REG_SHADER_CONSTANT_FETCH_00_0,
             WRITE_SHADER_CONSTANTS_CALLBACK);
  REFRESH_MSVC_RANGE();
  DO_A_RANGE(XE_GPU_REG_SHADER_CONSTANT_FETCH_00_0,
             XE_GPU_REG_SHADER_CONSTANT_FETCH_31_5 + 1,
             WRITE_FETCH_CONSTANTS_CALLBACK);
  REFRESH_MSVC_RANGE();
  DO_A_RANGE(XE_GPU_REG_SHADER_CONSTANT_BOOL_000_031,
             XE_GPU_REG_SHADER_CONSTANT_LOOP_31 + 1, WRITE_BOOL_LOOP_CALLBACK);
  REFRESH_MSVC_RANGE();
  DO_A_RANGE(XE_GPU_REG_SHADER_CONSTANT_LOOP_31 + 1, 65536,
             REGULAR_WRITE_CALLBACK);
}
template <uint32_t register_lower_bound, uint32_t register_upper_bound>
XE_FORCEINLINE void
D3D12CommandProcessor::WriteRegisterRangeFromRing_WithKnownBound(
    xe::RingBuffer* ring, uint32_t base, uint32_t num_registers) {
  RingBuffer::ReadRange range =
      ring->BeginRead(num_registers * sizeof(uint32_t));

  XE_LIKELY_IF(!range.second) {
    WriteRegisterRangeFromMem_WithKnownBound<register_lower_bound,
                                             register_upper_bound>(
        base, reinterpret_cast<uint32_t*>(const_cast<uint8_t*>(range.first)),
        num_registers);

    ring->EndRead(range);
  }
  else {
    return WriteRegisterRangeFromRing_WraparoundCase(ring, base, num_registers);
  }
}
XE_NOINLINE
void D3D12CommandProcessor::WriteOneRegisterFromRing(uint32_t base,
                                                     uint32_t num_times) {
  auto read = reader_.BeginPrefetchedRead<swcache::PrefetchTag::Level1>(
      num_times * sizeof(uint32_t));

  uint32_t first_length = read.first_length / sizeof(uint32_t);

  for (uint32_t i = 0; i < first_length; ++i) {
    D3D12CommandProcessor::WriteRegister(
        base, xe::load_and_swap<uint32_t>(read.first + (sizeof(uint32_t) * i)));
  }

  XE_UNLIKELY_IF(read.second) {
    uint32_t second_length = read.second_length / sizeof(uint32_t);

    for (uint32_t i = 0; i < second_length; ++i) {
      D3D12CommandProcessor::WriteRegister(
          base,
          xe::load_and_swap<uint32_t>(read.second + (sizeof(uint32_t) * i)));
    }
  }
  reader_.EndRead(read);
}
void D3D12CommandProcessor::OnGammaRamp256EntryTableValueWritten() {
  gamma_ramp_256_entry_table_up_to_date_ = false;
}

void D3D12CommandProcessor::OnGammaRampPWLValueWritten() {
  gamma_ramp_pwl_up_to_date_ = false;
}

void D3D12CommandProcessor::IssueSwap(uint32_t frontbuffer_ptr,
                                      uint32_t frontbuffer_width,
                                      uint32_t frontbuffer_height) {
  SCOPE_profile_cpu_f("gpu");

  ui::Presenter* presenter = graphics_system_->presenter();
  if (!presenter) {
    return;
  }

  // In case the swap command is the only one in the frame.
  if (!BeginSubmission(true)) {
    return;
  }

  // Obtain the actual front buffer size to pass to RefreshGuestOutput,
  // resolution-scaled if it's a resolve destination, or not otherwise.
  D3D12_SHADER_RESOURCE_VIEW_DESC swap_texture_srv_desc;
  xenos::TextureFormat frontbuffer_format;
  ID3D12Resource* swap_texture_resource = texture_cache_->RequestSwapTexture(
      swap_texture_srv_desc, frontbuffer_format);
  if (!swap_texture_resource) {
    return;
  }
  D3D12_RESOURCE_DESC swap_texture_desc = swap_texture_resource->GetDesc();

  presenter->RefreshGuestOutput(
      uint32_t(swap_texture_desc.Width), uint32_t(swap_texture_desc.Height),
      1280, 720,
      [this, &swap_texture_srv_desc, frontbuffer_format, swap_texture_resource,
       &swap_texture_desc](
          ui::Presenter::GuestOutputRefreshContext& context) -> bool {
        const ui::d3d12::D3D12Provider& provider = GetD3D12Provider();
        ID3D12Device* device = provider.GetDevice();

        SwapPostEffect swap_post_effect = GetActualSwapPostEffect();
        bool use_fxaa = swap_post_effect == SwapPostEffect::kFxaa ||
                        swap_post_effect == SwapPostEffect::kFxaaExtreme;
        if (use_fxaa) {
          // Make sure the texture of the correct size is available for FXAA.
          if (fxaa_source_texture_) {
            D3D12_RESOURCE_DESC fxaa_source_texture_desc =
                fxaa_source_texture_->GetDesc();
            if (fxaa_source_texture_desc.Width != swap_texture_desc.Width ||
                fxaa_source_texture_desc.Height != swap_texture_desc.Height) {
              if (submission_completed_ < fxaa_source_texture_submission_) {
                fxaa_source_texture_->AddRef();
                resources_for_deletion_.emplace_back(
                    fxaa_source_texture_submission_,
                    fxaa_source_texture_.Get());
              }
              fxaa_source_texture_.Reset();
              fxaa_source_texture_submission_ = 0;
            }
          }
          if (!fxaa_source_texture_) {
            D3D12_RESOURCE_DESC fxaa_source_texture_desc;
            fxaa_source_texture_desc.Dimension =
                D3D12_RESOURCE_DIMENSION_TEXTURE2D;
            fxaa_source_texture_desc.Alignment = 0;
            fxaa_source_texture_desc.Width = swap_texture_desc.Width;
            fxaa_source_texture_desc.Height = swap_texture_desc.Height;
            fxaa_source_texture_desc.DepthOrArraySize = 1;
            fxaa_source_texture_desc.MipLevels = 1;
            fxaa_source_texture_desc.Format = kFxaaSourceTextureFormat;
            fxaa_source_texture_desc.SampleDesc.Count = 1;
            fxaa_source_texture_desc.SampleDesc.Quality = 0;
            fxaa_source_texture_desc.Layout = D3D12_TEXTURE_LAYOUT_UNKNOWN;
            fxaa_source_texture_desc.Flags =
                D3D12_RESOURCE_FLAG_ALLOW_UNORDERED_ACCESS;
            if (FAILED(device->CreateCommittedResource(
                    &ui::d3d12::util::kHeapPropertiesDefault,
                    provider.GetHeapFlagCreateNotZeroed(),
                    &fxaa_source_texture_desc,
                    D3D12_RESOURCE_STATE_NON_PIXEL_SHADER_RESOURCE, nullptr,
                    IID_PPV_ARGS(&fxaa_source_texture_)))) {
              XELOGE("Failed to create the FXAA input texture");
              swap_post_effect = SwapPostEffect::kNone;
              use_fxaa = false;
            }
          }
        }

        // This is according to D3D::InitializePresentationParameters from a
        // game executable, which initializes the 256-entry table gamma ramp for
        // 8_8_8_8 output and the PWL gamma ramp for 2_10_10_10.
        // TODO(Triang3l): Choose between the table and PWL based on
        // DC_LUTA_CONTROL, support both for all formats (and also different
        // increments for PWL).
        bool use_pwl_gamma_ramp =
            frontbuffer_format == xenos::TextureFormat::k_2_10_10_10 ||
            frontbuffer_format ==
                xenos::TextureFormat::k_2_10_10_10_AS_16_16_16_16;

        context.SetIs8bpc(!use_pwl_gamma_ramp && !use_fxaa);

        // Upload the new gamma ramp, using the upload buffer for the current
        // frame (will close the frame after this anyway, so can't write
        // multiple times per frame).
        if (!(use_pwl_gamma_ramp ? gamma_ramp_pwl_up_to_date_
                                 : gamma_ramp_256_entry_table_up_to_date_)) {
          uint32_t gamma_ramp_offset_bytes = use_pwl_gamma_ramp ? 256 * 4 : 0;
          uint32_t gamma_ramp_upload_offset_bytes =
              uint32_t(frame_current_ % kQueueFrames) * ((256 + 128 * 3) * 4) +
              gamma_ramp_offset_bytes;
          uint32_t gamma_ramp_size_bytes =
              (use_pwl_gamma_ramp ? 128 * 3 : 256) * 4;
          if (std::endian::native != std::endian::little &&
              use_pwl_gamma_ramp) {
            // R16G16 is first R16, where the shader expects the base, and
            // second G16, where the delta should be, but gamma_ramp_pwl_rgb()
            // is an array of 32-bit DC_LUT_PWL_DATA registers - swap 16 bits in
            // each 32.
            auto gamma_ramp_pwl_upload_buffer =
                reinterpret_cast<reg::DC_LUT_PWL_DATA*>(
                    gamma_ramp_upload_buffer_mapping_ +
                    gamma_ramp_upload_offset_bytes);
            const reg::DC_LUT_PWL_DATA* gamma_ramp_pwl = gamma_ramp_pwl_rgb();
            for (size_t i = 0; i < 128 * 3; ++i) {
              reg::DC_LUT_PWL_DATA& gamma_ramp_pwl_upload_buffer_entry =
                  gamma_ramp_pwl_upload_buffer[i];
              reg::DC_LUT_PWL_DATA gamma_ramp_pwl_entry = gamma_ramp_pwl[i];
              gamma_ramp_pwl_upload_buffer_entry.base =
                  gamma_ramp_pwl_entry.delta;
              gamma_ramp_pwl_upload_buffer_entry.delta =
                  gamma_ramp_pwl_entry.base;
            }
          } else {
            std::memcpy(
                gamma_ramp_upload_buffer_mapping_ +
                    gamma_ramp_upload_offset_bytes,
                use_pwl_gamma_ramp
                    ? static_cast<const void*>(gamma_ramp_pwl_rgb())
                    : static_cast<const void*>(gamma_ramp_256_entry_table()),
                gamma_ramp_size_bytes);
          }
          PushTransitionBarrier(gamma_ramp_buffer_.Get(),
                                gamma_ramp_buffer_state_,
                                D3D12_RESOURCE_STATE_COPY_DEST);
          gamma_ramp_buffer_state_ = D3D12_RESOURCE_STATE_COPY_DEST;
          SubmitBarriers();
          deferred_command_list_.D3DCopyBufferRegion(
              gamma_ramp_buffer_.Get(), gamma_ramp_offset_bytes,
              gamma_ramp_upload_buffer_.Get(), gamma_ramp_upload_offset_bytes,
              gamma_ramp_size_bytes);
          (use_pwl_gamma_ramp ? gamma_ramp_pwl_up_to_date_
                              : gamma_ramp_256_entry_table_up_to_date_) = true;
        }

        // Destination, source, and if bindful, gamma ramp.
        ui::d3d12::util::DescriptorCpuGpuHandlePair apply_gamma_descriptors[3];
        ui::d3d12::util::DescriptorCpuGpuHandlePair
            apply_gamma_descriptor_gamma_ramp;
        if (!RequestOneUseSingleViewDescriptors(
                bindless_resources_used_ ? 2 : 3, apply_gamma_descriptors)) {
          return false;
        }
        // Must not call anything that can change the descriptor heap from now
        // on!
        if (bindless_resources_used_) {
          apply_gamma_descriptor_gamma_ramp = GetSystemBindlessViewHandlePair(
              use_pwl_gamma_ramp ? SystemBindlessView::kGammaRampPWLSRV
                                 : SystemBindlessView::kGammaRampTableSRV);
        } else {
          apply_gamma_descriptor_gamma_ramp = apply_gamma_descriptors[2];
          WriteGammaRampSRV(use_pwl_gamma_ramp,
                            apply_gamma_descriptor_gamma_ramp.first);
        }

        ID3D12Resource* guest_output_resource =
            static_cast<
                ui::d3d12::D3D12Presenter::D3D12GuestOutputRefreshContext&>(
                context)
                .resource_uav_capable();

        if (use_fxaa) {
          fxaa_source_texture_submission_ = submission_current_;
        }

        ID3D12Resource* apply_gamma_dest =
            use_fxaa ? fxaa_source_texture_.Get() : guest_output_resource;
        D3D12_RESOURCE_STATES apply_gamma_dest_initial_state =
            use_fxaa ? D3D12_RESOURCE_STATE_NON_PIXEL_SHADER_RESOURCE
                     : ui::d3d12::D3D12Presenter::kGuestOutputInternalState;
        static_cast<ui::d3d12::D3D12Presenter::D3D12GuestOutputRefreshContext&>(
            context)
            .resource_uav_capable();
        PushTransitionBarrier(apply_gamma_dest, apply_gamma_dest_initial_state,
                              D3D12_RESOURCE_STATE_UNORDERED_ACCESS);
        // From now on, even in case of failure, apply_gamma_dest must be
        // transitioned back to apply_gamma_dest_initial_state!
        D3D12_UNORDERED_ACCESS_VIEW_DESC apply_gamma_dest_uav_desc;
        apply_gamma_dest_uav_desc.Format =
            use_fxaa ? kFxaaSourceTextureFormat
                     : ui::d3d12::D3D12Presenter::kGuestOutputFormat;
        apply_gamma_dest_uav_desc.ViewDimension = D3D12_UAV_DIMENSION_TEXTURE2D;
        apply_gamma_dest_uav_desc.Texture2D.MipSlice = 0;
        apply_gamma_dest_uav_desc.Texture2D.PlaneSlice = 0;
        device->CreateUnorderedAccessView(apply_gamma_dest, nullptr,
                                          &apply_gamma_dest_uav_desc,
                                          apply_gamma_descriptors[0].first);

        device->CreateShaderResourceView(swap_texture_resource,
                                         &swap_texture_srv_desc,
                                         apply_gamma_descriptors[1].first);

        PushTransitionBarrier(gamma_ramp_buffer_.Get(),
                              gamma_ramp_buffer_state_,
                              D3D12_RESOURCE_STATE_NON_PIXEL_SHADER_RESOURCE);
        gamma_ramp_buffer_state_ =
            D3D12_RESOURCE_STATE_NON_PIXEL_SHADER_RESOURCE;

        deferred_command_list_.D3DSetComputeRootSignature(
            apply_gamma_root_signature_.Get());
        ApplyGammaConstants apply_gamma_constants;
        apply_gamma_constants.size[0] = uint32_t(swap_texture_desc.Width);
        apply_gamma_constants.size[1] = uint32_t(swap_texture_desc.Height);
        deferred_command_list_.D3DSetComputeRoot32BitConstants(
            UINT(ApplyGammaRootParameter::kConstants),
            sizeof(apply_gamma_constants) / sizeof(uint32_t),
            &apply_gamma_constants, 0);
        deferred_command_list_.D3DSetComputeRootDescriptorTable(
            UINT(ApplyGammaRootParameter::kDestination),
            apply_gamma_descriptors[0].second);
        deferred_command_list_.D3DSetComputeRootDescriptorTable(
            UINT(ApplyGammaRootParameter::kSource),
            apply_gamma_descriptors[1].second);
        deferred_command_list_.D3DSetComputeRootDescriptorTable(
            UINT(ApplyGammaRootParameter::kRamp),
            apply_gamma_descriptor_gamma_ramp.second);
        ID3D12PipelineState* apply_gamma_pipeline;
        if (use_pwl_gamma_ramp) {
          apply_gamma_pipeline = use_fxaa
                                     ? apply_gamma_pwl_fxaa_luma_pipeline_.Get()
                                     : apply_gamma_pwl_pipeline_.Get();
        } else {
          apply_gamma_pipeline =
              use_fxaa ? apply_gamma_table_fxaa_luma_pipeline_.Get()
                       : apply_gamma_table_pipeline_.Get();
        }
        SetExternalPipeline(apply_gamma_pipeline);
        SubmitBarriers();
        uint32_t group_count_x = (uint32_t(swap_texture_desc.Width) + 15) / 16;
        uint32_t group_count_y = (uint32_t(swap_texture_desc.Height) + 7) / 8;
        deferred_command_list_.D3DDispatch(group_count_x, group_count_y, 1);

        // Apply FXAA.
        if (use_fxaa) {
          // Destination and source.
          ui::d3d12::util::DescriptorCpuGpuHandlePair fxaa_descriptors[2];
          if (!RequestOneUseSingleViewDescriptors(
                  uint32_t(xe::countof(fxaa_descriptors)), fxaa_descriptors)) {
            // Failed to obtain descriptors for FXAA - just copy after gamma
            // ramp application without applying FXAA.
            PushTransitionBarrier(apply_gamma_dest,
                                  D3D12_RESOURCE_STATE_UNORDERED_ACCESS,
                                  D3D12_RESOURCE_STATE_COPY_SOURCE);
            PushTransitionBarrier(
                guest_output_resource,
                ui::d3d12::D3D12Presenter::kGuestOutputInternalState,
                D3D12_RESOURCE_STATE_COPY_DEST);
            SubmitBarriers();
            deferred_command_list_.D3DCopyResource(guest_output_resource,
                                                   apply_gamma_dest);
            PushTransitionBarrier(apply_gamma_dest,
                                  D3D12_RESOURCE_STATE_COPY_SOURCE,
                                  apply_gamma_dest_initial_state);
            PushTransitionBarrier(
                guest_output_resource, D3D12_RESOURCE_STATE_COPY_DEST,
                ui::d3d12::D3D12Presenter::kGuestOutputInternalState);
            return false;
          } else {
            assert_true(apply_gamma_dest_initial_state ==
                        D3D12_RESOURCE_STATE_NON_PIXEL_SHADER_RESOURCE);
            PushTransitionBarrier(apply_gamma_dest,
                                  D3D12_RESOURCE_STATE_UNORDERED_ACCESS,
                                  apply_gamma_dest_initial_state);
            PushTransitionBarrier(
                guest_output_resource,
                ui::d3d12::D3D12Presenter::kGuestOutputInternalState,
                D3D12_RESOURCE_STATE_UNORDERED_ACCESS);
            // From now on, even in case of failure, guest_output_resource must
            // be transitioned back to kGuestOutputInternalState!
            deferred_command_list_.D3DSetComputeRootSignature(
                fxaa_root_signature_.Get());
            FxaaConstants fxaa_constants;
            fxaa_constants.size[0] = uint32_t(swap_texture_desc.Width);
            fxaa_constants.size[1] = uint32_t(swap_texture_desc.Height);
            fxaa_constants.size_inv[0] = 1.0f / float(fxaa_constants.size[0]);
            fxaa_constants.size_inv[1] = 1.0f / float(fxaa_constants.size[1]);
            deferred_command_list_.D3DSetComputeRoot32BitConstants(
                UINT(FxaaRootParameter::kConstants),
                sizeof(fxaa_constants) / sizeof(uint32_t), &fxaa_constants, 0);
            D3D12_UNORDERED_ACCESS_VIEW_DESC fxaa_dest_uav_desc;
            fxaa_dest_uav_desc.Format =
                ui::d3d12::D3D12Presenter::kGuestOutputFormat;
            fxaa_dest_uav_desc.ViewDimension = D3D12_UAV_DIMENSION_TEXTURE2D;
            fxaa_dest_uav_desc.Texture2D.MipSlice = 0;
            fxaa_dest_uav_desc.Texture2D.PlaneSlice = 0;
            device->CreateUnorderedAccessView(guest_output_resource, nullptr,
                                              &fxaa_dest_uav_desc,
                                              fxaa_descriptors[0].first);
            deferred_command_list_.D3DSetComputeRootDescriptorTable(
                UINT(FxaaRootParameter::kDestination),
                fxaa_descriptors[0].second);
            D3D12_SHADER_RESOURCE_VIEW_DESC fxaa_source_srv_desc;
            fxaa_source_srv_desc.Format = kFxaaSourceTextureFormat;
            fxaa_source_srv_desc.ViewDimension = D3D12_SRV_DIMENSION_TEXTURE2D;
            fxaa_source_srv_desc.Shader4ComponentMapping =
                D3D12_DEFAULT_SHADER_4_COMPONENT_MAPPING;
            fxaa_source_srv_desc.Texture2D.MostDetailedMip = 0;
            fxaa_source_srv_desc.Texture2D.MipLevels = 1;
            fxaa_source_srv_desc.Texture2D.PlaneSlice = 0;
            fxaa_source_srv_desc.Texture2D.ResourceMinLODClamp = 0.0f;
            device->CreateShaderResourceView(fxaa_source_texture_.Get(),
                                             &fxaa_source_srv_desc,
                                             fxaa_descriptors[1].first);
            deferred_command_list_.D3DSetComputeRootDescriptorTable(
                UINT(FxaaRootParameter::kSource), fxaa_descriptors[1].second);
            SetExternalPipeline(swap_post_effect == SwapPostEffect::kFxaaExtreme
                                    ? fxaa_extreme_pipeline_.Get()
                                    : fxaa_pipeline_.Get());
            SubmitBarriers();
            deferred_command_list_.D3DDispatch(group_count_x, group_count_y, 1);
            PushTransitionBarrier(
                guest_output_resource, D3D12_RESOURCE_STATE_UNORDERED_ACCESS,
                ui::d3d12::D3D12Presenter::kGuestOutputInternalState);
          }
        } else {
          assert_true(apply_gamma_dest_initial_state ==
                      ui::d3d12::D3D12Presenter::kGuestOutputInternalState);
          PushTransitionBarrier(apply_gamma_dest,
                                D3D12_RESOURCE_STATE_UNORDERED_ACCESS,
                                apply_gamma_dest_initial_state);
        }

        // Need to submit all the commands before giving the image back to the
        // presenter so it can submit its own commands for displaying it to the
        // queue.
        SubmitBarriers();
        EndSubmission(true);
        return true;
      });

  // End the frame even if did not present for any reason (the image refresher
  // was not called), to prevent leaking per-frame resources.
  EndSubmission(true);
}

void D3D12CommandProcessor::OnPrimaryBufferEnd() {
  if (cvars::d3d12_submit_on_primary_buffer_end && submission_open_ &&
      CanEndSubmissionImmediately()) {
    EndSubmission(false);
  }
}

Shader* D3D12CommandProcessor::LoadShader(xenos::ShaderType shader_type,
                                          uint32_t guest_address,
                                          const uint32_t* host_address,
                                          uint32_t dword_count) {
  return pipeline_cache_->LoadShader(shader_type, host_address, dword_count);
}

bool D3D12CommandProcessor::IssueDraw(xenos::PrimitiveType primitive_type,
                                      uint32_t index_count,
                                      IndexBufferInfo* index_buffer_info,
                                      bool major_mode_explicit) {
#if XE_UI_D3D12_FINE_GRAINED_DRAW_SCOPES
  SCOPE_profile_cpu_f("gpu");
#endif  // XE_UI_D3D12_FINE_GRAINED_DRAW_SCOPES

  ID3D12Device* device = GetD3D12Provider().GetDevice();
  const RegisterFile& regs = *register_file_;

  xenos::ModeControl edram_mode = regs.Get<reg::RB_MODECONTROL>().edram_mode;
  if (edram_mode == xenos::ModeControl::kCopy) {
    // Special copy handling.
    return IssueCopy();
  }

  if (regs.Get<reg::RB_SURFACE_INFO>().surface_pitch == 0) {
    // Doesn't actually draw.
    // TODO(Triang3l): Do something so memexport still works in this case maybe?
    // Unlikely that zero would even really be legal though.
    return true;
  }

  // Vertex shader analysis.
  auto vertex_shader = static_cast<D3D12Shader*>(active_vertex_shader());
  if (!vertex_shader) {
    // Always need a vertex shader.
    return false;
  }
  pipeline_cache_->AnalyzeShaderUcode(*vertex_shader);
<<<<<<< HEAD
  const bool memexport_used_vertex = vertex_shader->is_valid_memexport_used();
=======
  bool memexport_used_vertex = vertex_shader->memexport_eM_written() != 0;
>>>>>>> c5e6352c

  // Pixel shader analysis.
  bool primitive_polygonal = draw_util::IsPrimitivePolygonal(regs);
  bool is_rasterization_done =
      draw_util::IsRasterizationPotentiallyDone(regs, primitive_polygonal);
  D3D12Shader* pixel_shader = nullptr;
  if (is_rasterization_done) {
    // See xenos::ModeControl for explanation why the pixel shader is only used
    // when it's kColorDepth here.
    if (edram_mode == xenos::ModeControl::kColorDepth) {
      pixel_shader = static_cast<D3D12Shader*>(active_pixel_shader());
      if (pixel_shader) {
        pipeline_cache_->AnalyzeShaderUcode(*pixel_shader);
        if (!draw_util::IsPixelShaderNeededWithRasterization(*pixel_shader,
                                                             regs)) {
          pixel_shader = nullptr;
        }
      }
    }
  } else {
    // Disabling pixel shader for this case is also required by the pipeline
    // cache.
    if (!memexport_used_vertex) {
      // This draw has no effect.
      return true;
    }
  }
<<<<<<< HEAD

  const bool memexport_used_pixel =
      pixel_shader && pixel_shader->is_valid_memexport_used();
  const bool memexport_used = memexport_used_vertex || memexport_used_pixel;
=======
  bool memexport_used_pixel =
      pixel_shader && (pixel_shader->memexport_eM_written() != 0);
  bool memexport_used = memexport_used_vertex || memexport_used_pixel;
>>>>>>> c5e6352c

  if (!BeginSubmission(true)) {
    return false;
  }

  // Process primitives.
  PrimitiveProcessor::ProcessingResult primitive_processing_result;
  if (!primitive_processor_->Process(primitive_processing_result)) {
    return false;
  }
  if (!primitive_processing_result.host_draw_vertex_count) {
    // Nothing to draw.
    return true;
  }

  reg::RB_DEPTHCONTROL normalized_depth_control =
      draw_util::GetNormalizedDepthControl(regs);

  // Shader modifications.
  uint32_t ps_param_gen_pos = UINT32_MAX;
  uint32_t interpolator_mask =
      pixel_shader ? (vertex_shader->writes_interpolators() &
                      pixel_shader->GetInterpolatorInputMask(
                          regs.Get<reg::SQ_PROGRAM_CNTL>(),
                          regs.Get<reg::SQ_CONTEXT_MISC>(), ps_param_gen_pos))
                   : 0;
  DxbcShaderTranslator::Modification vertex_shader_modification =
      pipeline_cache_->GetCurrentVertexShaderModification(
          *vertex_shader, primitive_processing_result.host_vertex_shader_type,
          interpolator_mask);
  DxbcShaderTranslator::Modification pixel_shader_modification =
      pixel_shader ? pipeline_cache_->GetCurrentPixelShaderModification(
                         *pixel_shader, interpolator_mask, ps_param_gen_pos,
                         normalized_depth_control)
                   : DxbcShaderTranslator::Modification(0);

  // Set up the render targets - this may perform dispatches and draws.
  uint32_t normalized_color_mask =
      pixel_shader ? draw_util::GetNormalizedColorMask(
                         regs, pixel_shader->writes_color_targets())
                   : 0;
  if (!render_target_cache_->Update(is_rasterization_done,
                                    normalized_depth_control,
                                    normalized_color_mask, *vertex_shader)) {
    return false;
  }

  // Create the pipeline (for this, need the actually used render target formats
  // from the render target cache), translating the shaders - doing this now to
  // obtain the used textures.
  D3D12Shader::D3D12Translation* vertex_shader_translation =
      static_cast<D3D12Shader::D3D12Translation*>(
          vertex_shader->GetOrCreateTranslation(
              vertex_shader_modification.value));
  D3D12Shader::D3D12Translation* pixel_shader_translation =
      pixel_shader ? static_cast<D3D12Shader::D3D12Translation*>(
                         pixel_shader->GetOrCreateTranslation(
                             pixel_shader_modification.value))
                   : nullptr;
  uint32_t bound_depth_and_color_render_target_bits;
  uint32_t bound_depth_and_color_render_target_formats
      [1 + xenos::kMaxColorRenderTargets];
  bool host_render_targets_used = render_target_cache_->GetPath() ==
                                  RenderTargetCache::Path::kHostRenderTargets;
  if (host_render_targets_used) {
    bound_depth_and_color_render_target_bits =
        render_target_cache_->GetLastUpdateBoundRenderTargets(
            render_target_cache_->gamma_render_target_as_srgb(),
            bound_depth_and_color_render_target_formats);
  } else {
    bound_depth_and_color_render_target_bits = 0;
  }
  void* pipeline_handle;
  ID3D12RootSignature* root_signature;
  if (!pipeline_cache_->ConfigurePipeline(
          vertex_shader_translation, pixel_shader_translation,
          primitive_processing_result, normalized_depth_control,
          normalized_color_mask, bound_depth_and_color_render_target_bits,
          bound_depth_and_color_render_target_formats, &pipeline_handle,
          &root_signature)) {
    return false;
  }

  // Update the textures - this may bind pipelines.
  uint32_t used_texture_mask =
      vertex_shader->GetUsedTextureMaskAfterTranslation() |
      (pixel_shader != nullptr
           ? pixel_shader->GetUsedTextureMaskAfterTranslation()
           : 0);
  texture_cache_->RequestTextures(used_texture_mask);

  // Bind the pipeline after configuring it and doing everything that may bind
  // other pipelines.
  if (current_guest_pipeline_ != pipeline_handle) {
    deferred_command_list_.SetPipelineStateHandle(
        reinterpret_cast<void*>(pipeline_handle));
    current_guest_pipeline_ = pipeline_handle;
    current_external_pipeline_ = nullptr;
  }

  // Get dynamic rasterizer state.
  uint32_t draw_resolution_scale_x = texture_cache_->draw_resolution_scale_x();
  uint32_t draw_resolution_scale_y = texture_cache_->draw_resolution_scale_y();
  draw_util::ViewportInfo viewport_info;
  draw_util::GetViewportInfoArgs gviargs{};

  gviargs.Setup(
      draw_resolution_scale_x, draw_resolution_scale_y,
      texture_cache_->draw_resolution_scale_x_divisor(),
      texture_cache_->draw_resolution_scale_y_divisor(), true,
      D3D12_VIEWPORT_BOUNDS_MAX, D3D12_VIEWPORT_BOUNDS_MAX, false,
      normalized_depth_control,
      host_render_targets_used &&
          render_target_cache_->depth_float24_convert_in_pixel_shader(),
      host_render_targets_used, pixel_shader && pixel_shader->writes_depth());
  gviargs.SetupRegisterValues(regs);

  if (gviargs == previous_viewport_info_args_) {
    viewport_info = previous_viewport_info_;
  } else {
    draw_util::GetHostViewportInfo(&gviargs, viewport_info);
    previous_viewport_info_args_ = gviargs;
    previous_viewport_info_ = viewport_info;
  }
  // todo: use SIMD for getscissor + scaling here, should reduce code size more
  draw_util::Scissor scissor;
  draw_util::GetScissor(regs, scissor);
#if XE_ARCH_AMD64 == 1
  __m128i* scisp = (__m128i*)&scissor;
  *scisp = _mm_mullo_epi32(
      *scisp, _mm_setr_epi32(draw_resolution_scale_x, draw_resolution_scale_y,
                             draw_resolution_scale_x, draw_resolution_scale_y));
#else
  scissor.offset[0] *= draw_resolution_scale_x;
  scissor.offset[1] *= draw_resolution_scale_y;
  scissor.extent[0] *= draw_resolution_scale_x;
  scissor.extent[1] *= draw_resolution_scale_y;
#endif
  // Update viewport, scissor, blend factor and stencil reference.
  UpdateFixedFunctionState(viewport_info, scissor, primitive_polygonal,
                           normalized_depth_control);

  // Update system constants before uploading them.
  // TODO(Triang3l): With ROV, pass the disabled render target mask for safety.
  UpdateSystemConstantValues(
      memexport_used, primitive_polygonal,
      primitive_processing_result.line_loop_closing_index,
      primitive_processing_result.host_shader_index_endian, viewport_info,
      used_texture_mask, normalized_depth_control, normalized_color_mask);

  // Update constant buffers, descriptors and root parameters.
  if (!UpdateBindings(vertex_shader, pixel_shader, root_signature,
                      memexport_used)) {
    return false;
  }
  // Must not call anything that can change the descriptor heap from now on!

  // Ensure vertex buffers are resident.
  // TODO(Triang3l): Cache residency for ranges in a way similar to how texture
  // validity is tracked.
  const Shader::ConstantRegisterMap& constant_map_vertex =
      vertex_shader->constant_register_map();
  {
    uint32_t vfetch_addresses[96];
    uint32_t vfetch_sizes[96];
    uint32_t vfetch_current_queued = 0;
    for (uint32_t i = 0;
         i < xe::countof(constant_map_vertex.vertex_fetch_bitmap); ++i) {
      uint32_t vfetch_bits_remaining =
          constant_map_vertex.vertex_fetch_bitmap[i];
      uint32_t j;
      while (xe::bit_scan_forward(vfetch_bits_remaining, &j)) {
        vfetch_bits_remaining = xe::clear_lowest_bit(vfetch_bits_remaining);
        uint32_t vfetch_index = i * 32 + j;
        const auto& vfetch_constant = regs.Get<xenos::xe_gpu_vertex_fetch_t>(
            XE_GPU_REG_SHADER_CONSTANT_FETCH_00_0 + vfetch_index * 2);
        switch (vfetch_constant.type) {
          case xenos::FetchConstantType::kVertex:
            break;
<<<<<<< HEAD
          case xenos::FetchConstantType::kInvalidVertex:
            if (cvars::gpu_allow_invalid_fetch_constants) {
              break;
            }
            XELOGW(
                "Vertex fetch constant {} ({:08X} {:08X}) has \"invalid\" "
                "type! "
                "This is incorrect behavior, but you can try bypassing this by "
                "launching Xenia with "
                "--gpu_allow_invalid_fetch_constants=true.",
                vfetch_index, vfetch_constant.dword_0, vfetch_constant.dword_1);
            return false;
          default:
            XELOGW(
                "Vertex fetch constant {} ({:08X} {:08X}) is completely "
                "invalid!",
                vfetch_index, vfetch_constant.dword_0, vfetch_constant.dword_1);
            return false;
        }
        vfetch_addresses[vfetch_current_queued] = vfetch_constant.address;
        vfetch_sizes[vfetch_current_queued++] = vfetch_constant.size;
      }
    }

    if (vfetch_current_queued) {
      // so far, i have never seen vfetch_current_queued > 4. 1 is most common,
      // 2 happens occasionally. did not test many games though pre-acquire the
      // critical region so we're not repeatedly re-acquiring it in requestrange
      auto shared_memory_request_range_hoisted =
          global_critical_region::Acquire();

      for (uint32_t i = 0; i < vfetch_current_queued; ++i) {
        if (!shared_memory_->RequestRange(vfetch_addresses[i] << 2,
                                          vfetch_sizes[i] << 2)) {
          XELOGE(
              "Failed to request vertex buffer at 0x{:08X} (size {}) in the "
              "shared memory",
              vfetch_addresses[i] << 2, vfetch_sizes[i] << 2);
          return false;
        }
      }
=======
          }
          XELOGW(
              "Vertex fetch constant {} ({:08X} {:08X}) has \"invalid\" type! "
              "This is incorrect behavior, but you can try bypassing this by "
              "launching Xenia with --gpu_allow_invalid_fetch_constants=true.",
              vfetch_index, vfetch_constant.dword_0, vfetch_constant.dword_1);
          return false;
        default:
          XELOGW(
              "Vertex fetch constant {} ({:08X} {:08X}) is completely invalid!",
              vfetch_index, vfetch_constant.dword_0, vfetch_constant.dword_1);
          return false;
      }
      if (!shared_memory_->RequestRange(vfetch_constant.address << 2,
                                        vfetch_constant.size << 2)) {
        XELOGE(
            "Failed to request vertex buffer at 0x{:08X} (size {}) in the "
            "shared memory",
            vfetch_constant.address << 2, vfetch_constant.size << 2);
        return false;
      }
    }
  }

  // Gather memexport ranges and ensure the heaps for them are resident, and
  // also load the data surrounding the export and to fill the regions that
  // won't be modified by the shaders.
  memexport_ranges_.clear();
  if (memexport_used_vertex) {
    draw_util::AddMemExportRanges(regs, *vertex_shader, memexport_ranges_);
  }
  if (memexport_used_pixel) {
    draw_util::AddMemExportRanges(regs, *pixel_shader, memexport_ranges_);
  }
  for (const draw_util::MemExportRange& memexport_range : memexport_ranges_) {
    if (!shared_memory_->RequestRange(memexport_range.base_address_dwords << 2,
                                      memexport_range.size_bytes)) {
      XELOGE(
          "Failed to request memexport stream at 0x{:08X} (size {}) in the "
          "shared memory",
          memexport_range.base_address_dwords << 2, memexport_range.size_bytes);
      return false;
>>>>>>> c5e6352c
    }
  }
  // Gather memexport ranges and ensure the heaps for them are resident, and
  // also load the data surrounding the export and to fill the regions that
  // won't be modified by the shaders.

  memexport_range_count_ = 0;
  if (memexport_used_vertex || memexport_used_pixel) {
    bool retflag;
    bool retval = GatherMemexportRangesAndMakeResident(retflag);
    if (retflag) return retval;
  }
  // Primitive topology.
  D3D_PRIMITIVE_TOPOLOGY primitive_topology;
  if (primitive_processing_result.IsTessellated()) {
    switch (primitive_processing_result.host_primitive_type) {
      // TODO(Triang3l): Support all primitive types.
      case xenos::PrimitiveType::kTriangleList:
        primitive_topology = D3D_PRIMITIVE_TOPOLOGY_3_CONTROL_POINT_PATCHLIST;
        break;
      case xenos::PrimitiveType::kQuadList:
        primitive_topology = D3D_PRIMITIVE_TOPOLOGY_4_CONTROL_POINT_PATCHLIST;
        break;
      case xenos::PrimitiveType::kTrianglePatch:
        primitive_topology =
            (regs.Get<reg::VGT_HOS_CNTL>().tess_mode ==
             xenos::TessellationMode::kAdaptive)
                ? D3D_PRIMITIVE_TOPOLOGY_3_CONTROL_POINT_PATCHLIST
                : D3D_PRIMITIVE_TOPOLOGY_1_CONTROL_POINT_PATCHLIST;
        break;
      case xenos::PrimitiveType::kQuadPatch:
        primitive_topology =
            (regs.Get<reg::VGT_HOS_CNTL>().tess_mode ==
             xenos::TessellationMode::kAdaptive)
                ? D3D_PRIMITIVE_TOPOLOGY_4_CONTROL_POINT_PATCHLIST
                : D3D_PRIMITIVE_TOPOLOGY_1_CONTROL_POINT_PATCHLIST;
        break;
      default:
        XELOGE(
            "Host tessellated primitive type {} returned by the primitive "
            "processor is not supported by the Direct3D 12 command processor",
            uint32_t(primitive_processing_result.host_primitive_type));
        assert_unhandled_case(primitive_processing_result.host_primitive_type);
        return false;
    }
  } else {
    switch (primitive_processing_result.host_primitive_type) {
      case xenos::PrimitiveType::kPointList:
        primitive_topology = D3D_PRIMITIVE_TOPOLOGY_POINTLIST;
        break;
      case xenos::PrimitiveType::kLineList:
        primitive_topology = D3D_PRIMITIVE_TOPOLOGY_LINELIST;
        break;
      case xenos::PrimitiveType::kLineStrip:
        primitive_topology = D3D_PRIMITIVE_TOPOLOGY_LINESTRIP;
        break;
      case xenos::PrimitiveType::kTriangleList:
      case xenos::PrimitiveType::kRectangleList:
        primitive_topology = D3D_PRIMITIVE_TOPOLOGY_TRIANGLELIST;
        break;
      case xenos::PrimitiveType::kTriangleStrip:
        primitive_topology = D3D_PRIMITIVE_TOPOLOGY_TRIANGLESTRIP;
        break;
      case xenos::PrimitiveType::kQuadList:
        primitive_topology = D3D_PRIMITIVE_TOPOLOGY_LINELIST_ADJ;
        break;
      default:
        XELOGE(
            "Host primitive type {} returned by the primitive processor is not "
            "supported by the Direct3D 12 command processor",
            uint32_t(primitive_processing_result.host_primitive_type));
        assert_unhandled_case(primitive_processing_result.host_primitive_type);
        return false;
    }
  }
  SetPrimitiveTopology(primitive_topology);
  // Must not call anything that may change the primitive topology from now on!

  // Draw.
  if (primitive_processing_result.index_buffer_type ==
      PrimitiveProcessor::ProcessedIndexBufferType::kNone) {
    if (!memexport_used) {
      shared_memory_->UseForReading();

    } else {
      shared_memory_->UseForWriting();
    }
    SubmitBarriers();
    deferred_command_list_.D3DDrawInstanced(
        primitive_processing_result.host_draw_vertex_count, 1, 0, 0);
  } else {
    D3D12_INDEX_BUFFER_VIEW index_buffer_view;
    index_buffer_view.SizeInBytes =
        primitive_processing_result.host_draw_vertex_count;
    if (primitive_processing_result.host_index_format ==
        xenos::IndexFormat::kInt16) {
      index_buffer_view.SizeInBytes *= sizeof(uint16_t);
      index_buffer_view.Format = DXGI_FORMAT_R16_UINT;
    } else {
      index_buffer_view.SizeInBytes *= sizeof(uint32_t);
      index_buffer_view.Format = DXGI_FORMAT_R32_UINT;
    }
    ID3D12Resource* scratch_index_buffer = nullptr;
    switch (primitive_processing_result.index_buffer_type) {
      case PrimitiveProcessor::ProcessedIndexBufferType::kGuestDMA: {
        if (memexport_used) {
          // If the shared memory is a UAV, it can't be used as an index buffer
          // (UAV is a read/write state, index buffer is a read-only state).
          // Need to copy the indices to a buffer in the index buffer state.
          bool retflag;
          bool retval = HandleMemexportGuestDMA(
              scratch_index_buffer, index_buffer_view,
              primitive_processing_result.guest_index_base, retflag);
          if (retflag) return retval;
        } else {
          index_buffer_view.BufferLocation =
              shared_memory_->GetGPUAddress() +
              primitive_processing_result.guest_index_base;
        }
      } break;
      case PrimitiveProcessor::ProcessedIndexBufferType::kHostConverted:
        index_buffer_view.BufferLocation =
            primitive_processor_->GetConvertedIndexBufferGpuAddress(
                primitive_processing_result.host_index_buffer_handle);
        break;
      case PrimitiveProcessor::ProcessedIndexBufferType::kHostBuiltinForAuto:
      case PrimitiveProcessor::ProcessedIndexBufferType::kHostBuiltinForDMA:
        index_buffer_view.BufferLocation =
            primitive_processor_->GetBuiltinIndexBufferGpuAddress(
                primitive_processing_result.host_index_buffer_handle);
        break;
      default:
        assert_unhandled_case(primitive_processing_result.index_buffer_type);
        return false;
    }
    deferred_command_list_.D3DIASetIndexBuffer(&index_buffer_view);
    if (memexport_used) {
      shared_memory_->UseForWriting();
    } else {
      shared_memory_->UseForReading();
    }
    SubmitBarriers();
    deferred_command_list_.D3DDrawIndexedInstanced(
        primitive_processing_result.host_draw_vertex_count, 1, 0, 0, 0);
    if (scratch_index_buffer != nullptr) {
      ReleaseScratchGPUBuffer(scratch_index_buffer,
                              D3D12_RESOURCE_STATE_INDEX_BUFFER);
    }
  }

  if (memexport_used) {
<<<<<<< HEAD
    HandleMemexportDrawOrdering_AndReadback();
=======
    // Make sure this memexporting draw is ordered with other work using shared
    // memory as a UAV.
    // TODO(Triang3l): Find some PM4 command that can be used for indication of
    // when memexports should be awaited?
    shared_memory_->MarkUAVWritesCommitNeeded();
    // Invalidate textures in memexported memory and watch for changes.
    for (const draw_util::MemExportRange& memexport_range : memexport_ranges_) {
      shared_memory_->RangeWrittenByGpu(
          memexport_range.base_address_dwords << 2, memexport_range.size_bytes,
          false);
    }
    if (cvars::d3d12_readback_memexport) {
      // Read the exported data on the CPU.
      uint32_t memexport_total_size = 0;
      for (const draw_util::MemExportRange& memexport_range :
           memexport_ranges_) {
        memexport_total_size += memexport_range.size_bytes;
      }
      if (memexport_total_size != 0) {
        ID3D12Resource* readback_buffer =
            RequestReadbackBuffer(memexport_total_size);
        if (readback_buffer != nullptr) {
          shared_memory_->UseAsCopySource();
          SubmitBarriers();
          ID3D12Resource* shared_memory_buffer = shared_memory_->GetBuffer();
          uint32_t readback_buffer_offset = 0;
          for (const draw_util::MemExportRange& memexport_range :
               memexport_ranges_) {
            uint32_t memexport_range_size = memexport_range.size_bytes;
            deferred_command_list_.D3DCopyBufferRegion(
                readback_buffer, readback_buffer_offset, shared_memory_buffer,
                memexport_range.base_address_dwords << 2, memexport_range_size);
            readback_buffer_offset += memexport_range_size;
          }
          if (AwaitAllQueueOperationsCompletion()) {
            D3D12_RANGE readback_range;
            readback_range.Begin = 0;
            readback_range.End = memexport_total_size;
            void* readback_mapping;
            if (SUCCEEDED(readback_buffer->Map(0, &readback_range,
                                               &readback_mapping))) {
              const uint8_t* readback_bytes =
                  reinterpret_cast<const uint8_t*>(readback_mapping);
              for (const draw_util::MemExportRange& memexport_range :
                   memexport_ranges_) {
                std::memcpy(memory_->TranslatePhysical(
                                memexport_range.base_address_dwords << 2),
                            readback_bytes, memexport_range.size_bytes);
                readback_bytes += memexport_range.size_bytes;
              }
              D3D12_RANGE readback_write_range = {};
              readback_buffer->Unmap(0, &readback_write_range);
            }
          }
        }
      }
    }
>>>>>>> c5e6352c
  }

  return true;
}
XE_COLD
XE_NOINLINE
bool D3D12CommandProcessor::HandleMemexportGuestDMA(
    ID3D12Resource*& scratch_index_buffer,
    D3D12_INDEX_BUFFER_VIEW& index_buffer_view, uint32_t guest_index_base,
    // xe::gpu::PrimitiveProcessor::ProcessingResult&
    // primitive_processing_result,
    bool& retflag) {
  retflag = true;
  scratch_index_buffer = RequestScratchGPUBuffer(
      index_buffer_view.SizeInBytes, D3D12_RESOURCE_STATE_COPY_DEST);
  if (scratch_index_buffer == nullptr) {
    return false;
  }
  shared_memory_->UseAsCopySource();
  SubmitBarriers();
  deferred_command_list_.D3DCopyBufferRegion(
      scratch_index_buffer, 0, shared_memory_->GetBuffer(), guest_index_base,
      index_buffer_view.SizeInBytes);
  PushTransitionBarrier(scratch_index_buffer, D3D12_RESOURCE_STATE_COPY_DEST,
                        D3D12_RESOURCE_STATE_INDEX_BUFFER);
  index_buffer_view.BufferLocation =
      scratch_index_buffer->GetGPUVirtualAddress();
  retflag = false;
  return {};
}
XE_NOINLINE
XE_COLD
bool D3D12CommandProcessor::GatherMemexportRangesAndMakeResident(
    bool& retflag) {
  auto vertex_shader = static_cast<D3D12Shader*>(active_vertex_shader());
  auto pixel_shader = static_cast<D3D12Shader*>(active_pixel_shader());
  const xe::gpu::RegisterFile& regs = *register_file_;
  const bool memexport_used_vertex = vertex_shader->is_valid_memexport_used();
  const bool memexport_used_pixel =
      pixel_shader && pixel_shader->is_valid_memexport_used();
  retflag = true;
  if (memexport_used_vertex) {
    for (uint32_t constant_index :
         vertex_shader->memexport_stream_constants()) {
      const auto& memexport_stream = regs.Get<xenos::xe_gpu_memexport_stream_t>(
          XE_GPU_REG_SHADER_CONSTANT_000_X + constant_index * 4);
      if (memexport_stream.index_count == 0) {
        continue;
      }
      uint32_t memexport_format_size =
          GetSupportedMemExportFormatSize(memexport_stream.format);
      if (memexport_format_size == 0) {
        XELOGE("Unsupported memexport format {}",
               FormatInfo::GetName(
                   xenos::TextureFormat(uint32_t(memexport_stream.format))));
        return false;
      }
      uint32_t memexport_size_dwords =
          memexport_stream.index_count * memexport_format_size;
      // Try to reduce the number of shared memory operations when writing
      // different elements into the same buffer through different exports
      // (happens in 4D5307E6).
      bool memexport_range_reused = false;
      for (uint32_t i = 0; i < memexport_range_count_; ++i) {
        MemExportRange& memexport_range = memexport_ranges_[i];
        if (memexport_range.base_address_dwords ==
            memexport_stream.base_address) {
          memexport_range.size_dwords =
              std::max(memexport_range.size_dwords, memexport_size_dwords);
          memexport_range_reused = true;
          break;
        }
      }
      // Add a new range if haven't expanded an existing one.
      if (!memexport_range_reused) {
        MemExportRange& memexport_range =
            memexport_ranges_[memexport_range_count_++];
        memexport_range.base_address_dwords = memexport_stream.base_address;
        memexport_range.size_dwords = memexport_size_dwords;
      }
    }
  }
  if (memexport_used_pixel) {
    for (uint32_t constant_index : pixel_shader->memexport_stream_constants()) {
      const auto& memexport_stream = regs.Get<xenos::xe_gpu_memexport_stream_t>(
          XE_GPU_REG_SHADER_CONSTANT_256_X + constant_index * 4);
      if (memexport_stream.index_count == 0) {
        continue;
      }
      uint32_t memexport_format_size =
          GetSupportedMemExportFormatSize(memexport_stream.format);
      if (memexport_format_size == 0) {
        XELOGE("Unsupported memexport format {}",
               FormatInfo::GetName(
                   xenos::TextureFormat(uint32_t(memexport_stream.format))));
        return false;
      }
      uint32_t memexport_size_dwords =
          memexport_stream.index_count * memexport_format_size;
      bool memexport_range_reused = false;
      for (uint32_t i = 0; i < memexport_range_count_; ++i) {
        MemExportRange& memexport_range = memexport_ranges_[i];
        if (memexport_range.base_address_dwords ==
            memexport_stream.base_address) {
          memexport_range.size_dwords =
              std::max(memexport_range.size_dwords, memexport_size_dwords);
          memexport_range_reused = true;
          break;
        }
      }
      if (!memexport_range_reused) {
        MemExportRange& memexport_range =
            memexport_ranges_[memexport_range_count_++];
        memexport_range.base_address_dwords = memexport_stream.base_address;
        memexport_range.size_dwords = memexport_size_dwords;
      }
    }
  }
  for (uint32_t i = 0; i < memexport_range_count_; ++i) {
    const MemExportRange& memexport_range = memexport_ranges_[i];
    if (!shared_memory_->RequestRange(memexport_range.base_address_dwords << 2,
                                      memexport_range.size_dwords << 2)) {
      XELOGE(
          "Failed to request memexport stream at 0x{:08X} (size {}) in the "
          "shared memory",
          memexport_range.base_address_dwords << 2,
          memexport_range.size_dwords << 2);
      return false;
    }
  }
  retflag = false;
  return {};
}
XE_NOINLINE
XE_COLD
void D3D12CommandProcessor::HandleMemexportDrawOrdering_AndReadback() {
  // Make sure this memexporting draw is ordered with other work using shared
  // memory as a UAV.
  // TODO(Triang3l): Find some PM4 command that can be used for indication of
  // when memexports should be awaited?
  shared_memory_->MarkUAVWritesCommitNeeded();
  // Invalidate textures in memexported memory and watch for changes.
  for (uint32_t i = 0; i < memexport_range_count_; ++i) {
    const MemExportRange& memexport_range = memexport_ranges_[i];
    shared_memory_->RangeWrittenByGpu(memexport_range.base_address_dwords << 2,
                                      memexport_range.size_dwords << 2, false);
  }
  if (cvars::d3d12_readback_memexport) {
    // Read the exported data on the CPU.
    uint32_t memexport_total_size = 0;
    for (uint32_t i = 0; i < memexport_range_count_; ++i) {
      memexport_total_size += memexport_ranges_[i].size_dwords << 2;
    }
    if (memexport_total_size != 0) {
      ID3D12Resource* readback_buffer =
          RequestReadbackBuffer(memexport_total_size);
      if (readback_buffer != nullptr) {
        shared_memory_->UseAsCopySource();
        SubmitBarriers();
        ID3D12Resource* shared_memory_buffer = shared_memory_->GetBuffer();
        uint32_t readback_buffer_offset = 0;
        for (uint32_t i = 0; i < memexport_range_count_; ++i) {
          const MemExportRange& memexport_range = memexport_ranges_[i];
          uint32_t memexport_range_size = memexport_range.size_dwords << 2;
          deferred_command_list_.D3DCopyBufferRegion(
              readback_buffer, readback_buffer_offset, shared_memory_buffer,
              memexport_range.base_address_dwords << 2, memexport_range_size);
          readback_buffer_offset += memexport_range_size;
        }
        if (AwaitAllQueueOperationsCompletion()) {
          D3D12_RANGE readback_range;
          readback_range.Begin = 0;
          readback_range.End = memexport_total_size;
          void* readback_mapping;
          if (SUCCEEDED(readback_buffer->Map(0, &readback_range,
                                             &readback_mapping))) {
            const uint32_t* readback_dwords =
                reinterpret_cast<const uint32_t*>(readback_mapping);
            for (uint32_t i = 0; i < memexport_range_count_; ++i) {
              const MemExportRange& memexport_range = memexport_ranges_[i];
              std::memcpy(memory_->TranslatePhysical(
                              memexport_range.base_address_dwords << 2),
                          readback_dwords, memexport_range.size_dwords << 2);
              readback_dwords += memexport_range.size_dwords;
            }
            D3D12_RANGE readback_write_range = {};
            readback_buffer->Unmap(0, &readback_write_range);
          }
        }
      }
    }
  }
}

void D3D12CommandProcessor::InitializeTrace() {
  CommandProcessor::InitializeTrace();

  if (!BeginSubmission(false)) {
    return;
  }
  bool render_target_cache_submitted =
      render_target_cache_->InitializeTraceSubmitDownloads();
  bool shared_memory_submitted =
      shared_memory_->InitializeTraceSubmitDownloads();
  if (!render_target_cache_submitted && !shared_memory_submitted) {
    return;
  }
  AwaitAllQueueOperationsCompletion();
  if (render_target_cache_submitted) {
    render_target_cache_->InitializeTraceCompleteDownloads();
  }
  if (shared_memory_submitted) {
    shared_memory_->InitializeTraceCompleteDownloads();
  }
}

bool D3D12CommandProcessor::IssueCopy() {
#if XE_UI_D3D12_FINE_GRAINED_DRAW_SCOPES
  SCOPE_profile_cpu_f("gpu");
#endif  // XE_UI_D3D12_FINE_GRAINED_DRAW_SCOPES
  if (!BeginSubmission(true)) {
    return false;
  }
  if (!cvars::d3d12_readback_resolve) {
    uint32_t written_address, written_length;
    return render_target_cache_->Resolve(*memory_, *shared_memory_,
                                         *texture_cache_, written_address,
                                         written_length);
  } else {
    return IssueCopy_ReadbackResolvePath();
  }
  return true;
}
XE_NOINLINE
bool D3D12CommandProcessor::IssueCopy_ReadbackResolvePath() {
  uint32_t written_address, written_length;
  if (render_target_cache_->Resolve(*memory_, *shared_memory_, *texture_cache_,
                                    written_address, written_length)) {
    if (!texture_cache_->IsDrawResolutionScaled() && written_length) {
      // Read the resolved data on the CPU.
      ID3D12Resource* readback_buffer = RequestReadbackBuffer(written_length);
      if (readback_buffer != nullptr) {
        shared_memory_->UseAsCopySource();
        SubmitBarriers();
        ID3D12Resource* shared_memory_buffer = shared_memory_->GetBuffer();
        deferred_command_list_.D3DCopyBufferRegion(
            readback_buffer, 0, shared_memory_buffer, written_address,
            written_length);
        if (AwaitAllQueueOperationsCompletion()) {
          D3D12_RANGE readback_range;
          readback_range.Begin = 0;
          readback_range.End = written_length;
          void* readback_mapping;
          if (SUCCEEDED(readback_buffer->Map(0, &readback_range,
                                             &readback_mapping))) {
            // chrispy: this memcpy needs to be optimized as much as possible

            auto physaddr = memory_->TranslatePhysical(written_address);
            memory::vastcpy(physaddr, (uint8_t*)readback_mapping,
                            written_length);
            D3D12_RANGE readback_write_range = {};
            readback_buffer->Unmap(0, &readback_write_range);
          }
        }
      }
    }
  } else {
    return false;
  }
  return true;
}
void D3D12CommandProcessor::CheckSubmissionFence(uint64_t await_submission) {
  if (await_submission >= submission_current_) {
    if (submission_open_) {
      EndSubmission(false);
    }
    // Ending an open submission should result in queue operations done directly
    // (like UpdateTileMappings) to be tracked within the scope of that
    // submission, but just in case of a failure, or queue operations being done
    // outside of a submission, await explicitly.
    if (queue_operations_done_since_submission_signal_) {
      UINT64 fence_value = ++queue_operations_since_submission_fence_last_;
      ID3D12CommandQueue* direct_queue = GetD3D12Provider().GetDirectQueue();
      if (SUCCEEDED(
              direct_queue->Signal(queue_operations_since_submission_fence_,
                                   fence_value) &&
              SUCCEEDED(queue_operations_since_submission_fence_
                            ->SetEventOnCompletion(fence_value, nullptr)))) {
        queue_operations_done_since_submission_signal_ = false;
      } else {
        XELOGE(
            "Failed to await an out-of-submission queue operation completion "
            "Direct3D 12 fence");
      }
    }
    // A submission won't be ended if it hasn't been started, or if ending
    // has failed - clamp the index.
    await_submission = submission_current_ - 1;
  }

  uint64_t submission_completed_before = submission_completed_;
  submission_completed_ = submission_fence_->GetCompletedValue();
  if (submission_completed_ < await_submission) {
    if (SUCCEEDED(submission_fence_->SetEventOnCompletion(await_submission,
                                                          nullptr))) {
      submission_completed_ = submission_fence_->GetCompletedValue();
    }
  }
  if (submission_completed_ < await_submission) {
    XELOGE("Failed to await a submission completion Direct3D 12 fence");
  }
  if (submission_completed_ <= submission_completed_before) {
    // Not updated - no need to reclaim or download things.
    return;
  }

  // Reclaim command allocators.
  while (command_allocator_submitted_first_) {
    if (command_allocator_submitted_first_->last_usage_submission >
        submission_completed_) {
      break;
    }
    if (command_allocator_writable_last_) {
      command_allocator_writable_last_->next =
          command_allocator_submitted_first_;
    } else {
      command_allocator_writable_first_ = command_allocator_submitted_first_;
    }
    command_allocator_writable_last_ = command_allocator_submitted_first_;
    command_allocator_submitted_first_ =
        command_allocator_submitted_first_->next;
    command_allocator_writable_last_->next = nullptr;
  }
  if (!command_allocator_submitted_first_) {
    command_allocator_submitted_last_ = nullptr;
  }

  // Release single-use bindless descriptors.
  while (!view_bindless_one_use_descriptors_.empty()) {
    if (view_bindless_one_use_descriptors_.front().second >
        submission_completed_) {
      break;
    }
    ReleaseViewBindlessDescriptorImmediately(
        view_bindless_one_use_descriptors_.front().first);
    view_bindless_one_use_descriptors_.pop_front();
  }

  // Delete transient resources marked for deletion.
  while (!resources_for_deletion_.empty()) {
    if (resources_for_deletion_.front().first > submission_completed_) {
      break;
    }
    resources_for_deletion_.front().second->Release();
    resources_for_deletion_.pop_front();
  }

  shared_memory_->CompletedSubmissionUpdated();

  render_target_cache_->CompletedSubmissionUpdated();

  primitive_processor_->CompletedSubmissionUpdated();

  texture_cache_->CompletedSubmissionUpdated(submission_completed_);
}

bool D3D12CommandProcessor::BeginSubmission(bool is_guest_command) {
#if XE_UI_D3D12_FINE_GRAINED_DRAW_SCOPES
  SCOPE_profile_cpu_f("gpu");
#endif  // XE_UI_D3D12_FINE_GRAINED_DRAW_SCOPES

  if (device_removed_) {
    return false;
  }

  bool is_opening_frame = is_guest_command && !frame_open_;
  if (submission_open_ && !is_opening_frame) {
    return true;
  }

  // Check if the device is still available.
  ID3D12Device* device = GetD3D12Provider().GetDevice();
  HRESULT device_removed_reason = device->GetDeviceRemovedReason();
  if (FAILED(device_removed_reason)) {
    device_removed_ = true;
    graphics_system_->OnHostGpuLossFromAnyThread(device_removed_reason !=
                                                 DXGI_ERROR_DEVICE_REMOVED);
    return false;
  }

  // Check the fence - needed for all kinds of submissions (to reclaim transient
  // resources early) and specifically for frames (not to queue too many), and
  // await the availability of the current frame.
  CheckSubmissionFence(
      is_opening_frame
          ? closed_frame_submissions_[frame_current_ % kQueueFrames]
          : 0);
  // TODO(Triang3l): If failed to await (completed submission < awaited frame
  // submission), do something like dropping the draw command that wanted to
  // open the frame.
  if (is_opening_frame) {
    // Update the completed frame index, also obtaining the actual completed
    // frame number (since the CPU may be actually less than 3 frames behind)
    // before reclaiming resources tracked with the frame number.
    frame_completed_ =
        std::max(frame_current_, uint64_t(kQueueFrames)) - kQueueFrames;
    for (uint64_t frame = frame_completed_ + 1; frame < frame_current_;
         ++frame) {
      if (closed_frame_submissions_[frame % kQueueFrames] >
          submission_completed_) {
        break;
      }
      frame_completed_ = frame;
    }
  }

  if (!submission_open_) {
    submission_open_ = true;

    // Start a new deferred command list - will submit it to the real one in the
    // end of the submission (when async pipeline creation requests are
    // fulfilled).
    deferred_command_list_.Reset();

    // Reset cached state of the command list.
    ff_viewport_update_needed_ = true;
    ff_scissor_update_needed_ = true;
    ff_blend_factor_update_needed_ = true;
    ff_stencil_ref_update_needed_ = true;
    current_guest_pipeline_ = nullptr;
    current_external_pipeline_ = nullptr;
    current_graphics_root_signature_ = nullptr;
    current_graphics_root_up_to_date_ = 0;
    if (bindless_resources_used_) {
      deferred_command_list_.SetDescriptorHeaps(view_bindless_heap_,
                                                sampler_bindless_heap_current_);
    } else {
      view_bindful_heap_current_ = nullptr;
      sampler_bindful_heap_current_ = nullptr;
    }
    primitive_topology_ = D3D_PRIMITIVE_TOPOLOGY_UNDEFINED;

    render_target_cache_->BeginSubmission();

    primitive_processor_->BeginSubmission();

    texture_cache_->BeginSubmission(submission_current_);
  }

  if (is_opening_frame) {
    frame_open_ = true;

    // Reset bindings that depend on the data stored in the pools.
    std::memset(current_float_constant_map_vertex_, 0,
                sizeof(current_float_constant_map_vertex_));
    std::memset(current_float_constant_map_pixel_, 0,
                sizeof(current_float_constant_map_pixel_));
    cbuffer_binding_system_.up_to_date = false;
    cbuffer_binding_float_vertex_.up_to_date = false;
    cbuffer_binding_float_pixel_.up_to_date = false;
    cbuffer_binding_bool_loop_.up_to_date = false;
    cbuffer_binding_fetch_.up_to_date = false;
    current_shared_memory_binding_is_uav_.reset();
    if (bindless_resources_used_) {
      cbuffer_binding_descriptor_indices_vertex_.up_to_date = false;
      cbuffer_binding_descriptor_indices_pixel_.up_to_date = false;
    } else {
      draw_view_bindful_heap_index_ =
          ui::d3d12::D3D12DescriptorHeapPool::kHeapIndexInvalid;
      draw_sampler_bindful_heap_index_ =
          ui::d3d12::D3D12DescriptorHeapPool::kHeapIndexInvalid;
      bindful_textures_written_vertex_ = false;
      bindful_textures_written_pixel_ = false;
      bindful_samplers_written_vertex_ = false;
      bindful_samplers_written_pixel_ = false;
    }

    // Reclaim pool pages - no need to do this every small submission since some
    // may be reused.
    constant_buffer_pool_->Reclaim(frame_completed_);
    if (!bindless_resources_used_) {
      view_bindful_heap_pool_->Reclaim(frame_completed_);
      sampler_bindful_heap_pool_->Reclaim(frame_completed_);
    }

    pix_capturing_ =
        pix_capture_requested_.exchange(false, std::memory_order_relaxed);
    if (pix_capturing_) {
      IDXGraphicsAnalysis* graphics_analysis =
          GetD3D12Provider().GetGraphicsAnalysis();
      if (graphics_analysis != nullptr) {
        graphics_analysis->BeginCapture();
      }
    }

    primitive_processor_->BeginFrame();

    texture_cache_->BeginFrame();
  }

  return true;
}

bool D3D12CommandProcessor::EndSubmission(bool is_swap) {
  const ui::d3d12::D3D12Provider& provider = GetD3D12Provider();

  // Make sure there is a command allocator to write commands to.
  if (submission_open_ && !command_allocator_writable_first_) {
    ID3D12CommandAllocator* command_allocator;
    if (FAILED(provider.GetDevice()->CreateCommandAllocator(
            D3D12_COMMAND_LIST_TYPE_DIRECT,
            IID_PPV_ARGS(&command_allocator)))) {
      XELOGE("Failed to create a command allocator");
      // Try to submit later. Completely dropping the submission is not
      // permitted because resources would be left in an undefined state.
      return false;
    }
    command_allocator_writable_first_ = new CommandAllocator;
    command_allocator_writable_first_->command_allocator = command_allocator;
    command_allocator_writable_first_->last_usage_submission = 0;
    command_allocator_writable_first_->next = nullptr;
    command_allocator_writable_last_ = command_allocator_writable_first_;
  }

  bool is_closing_frame = is_swap && frame_open_;

  if (is_closing_frame) {
    texture_cache_->EndFrame();

    primitive_processor_->EndFrame();
  }

  if (submission_open_) {
    assert_false(scratch_buffer_used_);

    pipeline_cache_->EndSubmission();

    // Submit barriers now because resources with the queued barriers may be
    // destroyed between frames.
    SubmitBarriers();

    ID3D12CommandQueue* direct_queue = provider.GetDirectQueue();

    // Submit the deferred command list.
    // Only one deferred command list must be executed in the same
    // ExecuteCommandLists - the boundaries of ExecuteCommandLists are a full
    // UAV and aliasing barrier, and subsystems of the emulator assume it
    // happens between Xenia submissions.
    ID3D12CommandAllocator* command_allocator =
        command_allocator_writable_first_->command_allocator;
    command_allocator->Reset();
    command_list_->Reset(command_allocator, nullptr);
    deferred_command_list_.Execute(command_list_, command_list_1_);
    command_list_->Close();
    ID3D12CommandList* execute_command_lists[] = {command_list_};
    direct_queue->ExecuteCommandLists(1, execute_command_lists);
    command_allocator_writable_first_->last_usage_submission =
        submission_current_;
    if (command_allocator_submitted_last_) {
      command_allocator_submitted_last_->next =
          command_allocator_writable_first_;
    } else {
      command_allocator_submitted_first_ = command_allocator_writable_first_;
    }
    command_allocator_submitted_last_ = command_allocator_writable_first_;
    command_allocator_writable_first_ = command_allocator_writable_first_->next;
    command_allocator_submitted_last_->next = nullptr;
    if (!command_allocator_writable_first_) {
      command_allocator_writable_last_ = nullptr;
    }

    direct_queue->Signal(submission_fence_, submission_current_++);

    submission_open_ = false;

    // Queue operations done directly (like UpdateTileMappings) will be awaited
    // alongside the last submission if needed.
    queue_operations_done_since_submission_signal_ = false;
  }

  if (is_closing_frame) {
    if (cvars::clear_memory_page_state) {
      shared_memory_->SetSystemPageBlocksValidWithGpuDataWritten();
    }
    // Close the capture after submitting.
    if (pix_capturing_) {
      IDXGraphicsAnalysis* graphics_analysis = provider.GetGraphicsAnalysis();
      if (graphics_analysis != nullptr) {
        graphics_analysis->EndCapture();
      }
      pix_capturing_ = false;
    }
    frame_open_ = false;
    // Submission already closed now, so minus 1.
    closed_frame_submissions_[(frame_current_++) % kQueueFrames] =
        submission_current_ - 1;

    if (cache_clear_requested_ && AwaitAllQueueOperationsCompletion()) {
      cache_clear_requested_ = false;

      ClearCommandAllocatorCache();

      ui::d3d12::util::ReleaseAndNull(scratch_buffer_);
      scratch_buffer_size_ = 0;

      if (bindless_resources_used_) {
        texture_cache_bindless_sampler_map_.clear();
        for (const auto& sampler_bindless_heap_overflowed :
             sampler_bindless_heaps_overflowed_) {
          sampler_bindless_heap_overflowed.first->Release();
        }
        sampler_bindless_heaps_overflowed_.clear();
        sampler_bindless_heap_allocated_ = 0;
      } else {
        sampler_bindful_heap_pool_->ClearCache();
        view_bindful_heap_pool_->ClearCache();
      }
      constant_buffer_pool_->ClearCache();

      texture_cache_->ClearCache();

      // Not clearing the root signatures as they're referenced by pipelines,
      // which are not destroyed.

      primitive_processor_->ClearCache();

      render_target_cache_->ClearCache();

      shared_memory_->ClearCache();
    }
  }

  return true;
}

bool D3D12CommandProcessor::CanEndSubmissionImmediately() const {
  return !submission_open_ || !pipeline_cache_->IsCreatingPipelines();
}

void D3D12CommandProcessor::ClearCommandAllocatorCache() {
  while (command_allocator_submitted_first_) {
    auto next = command_allocator_submitted_first_->next;
    command_allocator_submitted_first_->command_allocator->Release();
    delete command_allocator_submitted_first_;
    command_allocator_submitted_first_ = next;
  }
  command_allocator_submitted_last_ = nullptr;
  while (command_allocator_writable_first_) {
    auto next = command_allocator_writable_first_->next;
    command_allocator_writable_first_->command_allocator->Release();
    delete command_allocator_writable_first_;
    command_allocator_writable_first_ = next;
  }
  command_allocator_writable_last_ = nullptr;
}

void D3D12CommandProcessor::UpdateFixedFunctionState(
    const draw_util::ViewportInfo& viewport_info,
    const draw_util::Scissor& scissor, bool primitive_polygonal,
    reg::RB_DEPTHCONTROL normalized_depth_control) {
#if XE_UI_D3D12_FINE_GRAINED_DRAW_SCOPES
  SCOPE_profile_cpu_f("gpu");
#endif  // XE_UI_D3D12_FINE_GRAINED_DRAW_SCOPES

  // Viewport.
  D3D12_VIEWPORT viewport;
  viewport.TopLeftX = float(viewport_info.xy_offset[0]);
  viewport.TopLeftY = float(viewport_info.xy_offset[1]);
  viewport.Width = float(viewport_info.xy_extent[0]);
  viewport.Height = float(viewport_info.xy_extent[1]);
  viewport.MinDepth = viewport_info.z_min;
  viewport.MaxDepth = viewport_info.z_max;
  SetViewport(viewport);

  // Scissor.
  D3D12_RECT scissor_rect;
  scissor_rect.left = LONG(scissor.offset[0]);
  scissor_rect.top = LONG(scissor.offset[1]);
  scissor_rect.right = LONG(scissor.offset[0] + scissor.extent[0]);
  scissor_rect.bottom = LONG(scissor.offset[1] + scissor.extent[1]);
  SetScissorRect(scissor_rect);

  if (render_target_cache_->GetPath() ==
      RenderTargetCache::Path::kHostRenderTargets) {
    const RegisterFile& regs = *register_file_;

    // Blend factor.
    float blend_factor[] = {
        regs[XE_GPU_REG_RB_BLEND_RED].f32,
        regs[XE_GPU_REG_RB_BLEND_GREEN].f32,
        regs[XE_GPU_REG_RB_BLEND_BLUE].f32,
        regs[XE_GPU_REG_RB_BLEND_ALPHA].f32,
    };
    // std::memcmp instead of != so in case of NaN, every draw won't be
    // invalidating it.
    ff_blend_factor_update_needed_ |=
        std::memcmp(ff_blend_factor_, blend_factor, sizeof(float) * 4) != 0;
    if (ff_blend_factor_update_needed_) {
      std::memcpy(ff_blend_factor_, blend_factor, sizeof(float) * 4);
      deferred_command_list_.D3DOMSetBlendFactor(ff_blend_factor_);
      ff_blend_factor_update_needed_ = false;
    }

    // Stencil reference value. Per-face reference not supported by Direct3D 12,
    // choose the back face one only if drawing only back faces.
    Register stencil_ref_mask_reg;
    auto pa_su_sc_mode_cntl = regs.Get<reg::PA_SU_SC_MODE_CNTL>();
    if (primitive_polygonal && normalized_depth_control.backface_enable &&
        pa_su_sc_mode_cntl.cull_front && !pa_su_sc_mode_cntl.cull_back) {
      stencil_ref_mask_reg = XE_GPU_REG_RB_STENCILREFMASK_BF;
    } else {
      stencil_ref_mask_reg = XE_GPU_REG_RB_STENCILREFMASK;
    }
    uint32_t stencil_ref =
        regs.Get<reg::RB_STENCILREFMASK>(stencil_ref_mask_reg).stencilref;
    ff_stencil_ref_update_needed_ |= ff_stencil_ref_ != stencil_ref;
    if (ff_stencil_ref_update_needed_) {
      ff_stencil_ref_ = stencil_ref;
      deferred_command_list_.D3DOMSetStencilRef(ff_stencil_ref_);
      ff_stencil_ref_update_needed_ = false;
    }
  }
}
template <bool primitive_polygonal, bool edram_rov_used>
XE_NOINLINE void D3D12CommandProcessor::UpdateSystemConstantValues_Impl(
    bool shared_memory_is_uav, uint32_t line_loop_closing_index,
    xenos::Endian index_endian, const draw_util::ViewportInfo& viewport_info,
    uint32_t used_texture_mask, reg::RB_DEPTHCONTROL normalized_depth_control,
    uint32_t normalized_color_mask) {
  const RegisterFile& regs = *register_file_;
  auto pa_cl_clip_cntl = regs.Get<reg::PA_CL_CLIP_CNTL>();
  auto pa_cl_vte_cntl = regs.Get<reg::PA_CL_VTE_CNTL>();
  auto pa_su_sc_mode_cntl = regs.Get<reg::PA_SU_SC_MODE_CNTL>();
  float rb_alpha_ref = regs[XE_GPU_REG_RB_ALPHA_REF].f32;
  auto rb_colorcontrol = regs.Get<reg::RB_COLORCONTROL>();
  auto rb_depth_info = regs.Get<reg::RB_DEPTH_INFO>();
  auto rb_stencilrefmask = regs.Get<reg::RB_STENCILREFMASK>();
  auto rb_stencilrefmask_bf =
      regs.Get<reg::RB_STENCILREFMASK>(XE_GPU_REG_RB_STENCILREFMASK_BF);
  auto rb_surface_info = regs.Get<reg::RB_SURFACE_INFO>();
  auto sq_context_misc = regs.Get<reg::SQ_CONTEXT_MISC>();
  auto sq_program_cntl = regs.Get<reg::SQ_PROGRAM_CNTL>();
  auto vgt_draw_initiator = regs.Get<reg::VGT_DRAW_INITIATOR>();
  uint32_t vgt_indx_offset = regs.Get<reg::VGT_INDX_OFFSET>().indx_offset;
  uint32_t vgt_max_vtx_indx = regs.Get<reg::VGT_MAX_VTX_INDX>().max_indx;
  uint32_t vgt_min_vtx_indx = regs.Get<reg::VGT_MIN_VTX_INDX>().min_indx;

  uint32_t draw_resolution_scale_x = texture_cache_->draw_resolution_scale_x();
  uint32_t draw_resolution_scale_y = texture_cache_->draw_resolution_scale_y();

  // Get the color info register values for each render target. Also, for ROV,
  // exclude components that don't exist in the format from the write mask.
  // Don't exclude fully overlapping render targets, however - two render
  // targets with the same base address are used in the lighting pass of
  // 4D5307E6, for example, with the needed one picked with dynamic control
  // flow.
  reg::RB_COLOR_INFO color_infos[4];
  float rt_clamp[4][4];
  // Two UINT32_MAX if no components actually existing in the RT are written.
  uint32_t rt_keep_masks[4][2];
  for (uint32_t i = 0; i < 4; ++i) {
    auto color_info = regs.Get<reg::RB_COLOR_INFO>(
        reg::RB_COLOR_INFO::rt_register_indices[i]);
    color_infos[i] = color_info;
    if (edram_rov_used) {
      RenderTargetCache::GetPSIColorFormatInfo(
          color_info.color_format, (normalized_color_mask >> (i * 4)) & 0b1111,
          rt_clamp[i][0], rt_clamp[i][1], rt_clamp[i][2], rt_clamp[i][3],
          rt_keep_masks[i][0], rt_keep_masks[i][1]);
    }
  }

  // Disable depth and stencil if it aliases a color render target (for
  // instance, during the XBLA logo in 58410954, though depth writing is already
  // disabled there).
  bool depth_stencil_enabled = normalized_depth_control.stencil_enable ||
                               normalized_depth_control.z_enable;
  if (edram_rov_used && depth_stencil_enabled) {
    for (uint32_t i = 0; i < 4; ++i) {
      if (rb_depth_info.depth_base == color_infos[i].color_base &&
          (rt_keep_masks[i][0] != UINT32_MAX ||
           rt_keep_masks[i][1] != UINT32_MAX)) {
        depth_stencil_enabled = false;
        break;
      }
    }
  }

  uint32_t dirty = 0u;
  ArchFloatMask dirty_float_mask = floatmask_zero;

  auto update_dirty_floatmask = [&dirty_float_mask](float x, float y) {
    dirty_float_mask =
        ArchORFloatMask(dirty_float_mask, ArchCmpneqFloatMask(x, y));
  };
  /*
        chrispy: instead of (cmp x, y; setnz lobyte; or mask, lobyte;
        we can do (xor z, x, y; or mask, z)
        this ought to have much better throughput on all processors
  */
  auto update_dirty_uint32_cmp = [&dirty](uint32_t x, uint32_t y) {
    dirty |= (x ^ y);
  };

  // Flags.
  uint32_t flags = 0;
  // Whether shared memory is an SRV or a UAV. Because a resource can't be in a
  // read-write (UAV) and a read-only (SRV, IBV) state at once, if any shader in
  // the pipeline uses memexport, the shared memory buffer must be a UAV.
  if (shared_memory_is_uav) {
    flags |= DxbcShaderTranslator::kSysFlag_SharedMemoryIsUAV;
  }
  // W0 division control.
  // http://www.x.org/docs/AMD/old/evergreen_3D_registers_v2.pdf
  // 8: VTX_XY_FMT = true: the incoming XY have already been multiplied by 1/W0.
  //               = false: multiply the X, Y coordinates by 1/W0.
  // 9: VTX_Z_FMT = true: the incoming Z has already been multiplied by 1/W0.
  //              = false: multiply the Z coordinate by 1/W0.
  // 10: VTX_W0_FMT = true: the incoming W0 is not 1/W0. Perform the reciprocal
  //                        to get 1/W0.
  if (pa_cl_vte_cntl.vtx_xy_fmt) {
    flags |= DxbcShaderTranslator::kSysFlag_XYDividedByW;
  }
  if (pa_cl_vte_cntl.vtx_z_fmt) {
    flags |= DxbcShaderTranslator::kSysFlag_ZDividedByW;
  }
  if (pa_cl_vte_cntl.vtx_w0_fmt) {
    flags |= DxbcShaderTranslator::kSysFlag_WNotReciprocal;
  }
  // Whether the primitive is polygonal and SV_IsFrontFace matters.
  if constexpr (primitive_polygonal) {
    flags |= DxbcShaderTranslator::kSysFlag_PrimitivePolygonal;
  }
  // Primitive type.
  if (draw_util::IsPrimitiveLine(regs)) {
    flags |= DxbcShaderTranslator::kSysFlag_PrimitiveLine;
  }
  // Depth format.
  if (rb_depth_info.depth_format == xenos::DepthRenderTargetFormat::kD24FS8) {
    flags |= DxbcShaderTranslator::kSysFlag_DepthFloat24;
  }
  // Alpha test.
  xenos::CompareFunction alpha_test_function =
      rb_colorcontrol.alpha_test_enable ? rb_colorcontrol.alpha_func
                                        : xenos::CompareFunction::kAlways;
  flags |= uint32_t(alpha_test_function)
           << DxbcShaderTranslator::kSysFlag_AlphaPassIfLess_Shift;
  // Gamma writing.
  if (!render_target_cache_->gamma_render_target_as_srgb()) {
    for (uint32_t i = 0; i < 4; ++i) {
      if (color_infos[i].color_format ==
          xenos::ColorRenderTargetFormat::k_8_8_8_8_GAMMA) {
        flags |= DxbcShaderTranslator::kSysFlag_ConvertColor0ToGamma << i;
      }
    }
  }
  if constexpr (edram_rov_used) {
    if (depth_stencil_enabled) {
      flags |= DxbcShaderTranslator::kSysFlag_ROVDepthStencil;
      if (normalized_depth_control.z_enable) {
        flags |= uint32_t(normalized_depth_control.zfunc)
                 << DxbcShaderTranslator::kSysFlag_ROVDepthPassIfLess_Shift;
        if (normalized_depth_control.z_write_enable) {
          flags |= DxbcShaderTranslator::kSysFlag_ROVDepthWrite;
        }
      } else {
        // In case stencil is used without depth testing - always pass, and
        // don't modify the stored depth.
        flags |= DxbcShaderTranslator::kSysFlag_ROVDepthPassIfLess |
                 DxbcShaderTranslator::kSysFlag_ROVDepthPassIfEqual |
                 DxbcShaderTranslator::kSysFlag_ROVDepthPassIfGreater;
      }
      if (normalized_depth_control.stencil_enable) {
        flags |= DxbcShaderTranslator::kSysFlag_ROVStencilTest;
      }
      // Hint - if not applicable to the shader, will not have effect.
      if (alpha_test_function == xenos::CompareFunction::kAlways &&
          !rb_colorcontrol.alpha_to_mask_enable) {
        flags |= DxbcShaderTranslator::kSysFlag_ROVDepthStencilEarlyWrite;
      }
    }
  }
  update_dirty_uint32_cmp(system_constants_.flags, flags);
  system_constants_.flags = flags;

  // Tessellation factor range, plus 1.0 according to the images in
  // https://www.slideshare.net/blackdevilvikas/next-generation-graphics-programming-on-xbox-360
  float tessellation_factor_min =
      regs[XE_GPU_REG_VGT_HOS_MIN_TESS_LEVEL].f32 + 1.0f;
  float tessellation_factor_max =
      regs[XE_GPU_REG_VGT_HOS_MAX_TESS_LEVEL].f32 + 1.0f;

  update_dirty_floatmask(system_constants_.tessellation_factor_range_min,
                         tessellation_factor_min);

  system_constants_.tessellation_factor_range_min = tessellation_factor_min;
  update_dirty_floatmask(system_constants_.tessellation_factor_range_max,
                         tessellation_factor_max);
  system_constants_.tessellation_factor_range_max = tessellation_factor_max;

  // Line loop closing index (or 0 when drawing other primitives or using an
  // index buffer).

  update_dirty_uint32_cmp(system_constants_.line_loop_closing_index,
                          line_loop_closing_index);
  system_constants_.line_loop_closing_index = line_loop_closing_index;

  // Index or tessellation edge factor buffer endianness.
  update_dirty_uint32_cmp(
      static_cast<uint32_t>(system_constants_.vertex_index_endian),
      static_cast<uint32_t>(index_endian));
  system_constants_.vertex_index_endian = index_endian;

  // Vertex index offset.

  update_dirty_uint32_cmp(system_constants_.vertex_index_offset,
                          vgt_indx_offset);
  system_constants_.vertex_index_offset = vgt_indx_offset;

  // Vertex index range.

  update_dirty_uint32_cmp(system_constants_.vertex_index_min, vgt_min_vtx_indx);
  update_dirty_uint32_cmp(system_constants_.vertex_index_max, vgt_max_vtx_indx);

  system_constants_.vertex_index_min = vgt_min_vtx_indx;
  system_constants_.vertex_index_max = vgt_max_vtx_indx;

  // User clip planes (UCP_ENA_#), when not CLIP_DISABLE.
  // The shader knows only the total count - tightly packing the user clip
  // planes that are actually used.
  if (!pa_cl_clip_cntl.clip_disable) {
    float* user_clip_plane_write_ptr = system_constants_.user_clip_planes[0];
    uint32_t user_clip_planes_remaining = pa_cl_clip_cntl.ucp_ena;
    uint32_t user_clip_plane_index;
    while (xe::bit_scan_forward(user_clip_planes_remaining,
                                &user_clip_plane_index)) {
      user_clip_planes_remaining =
          xe::clear_lowest_bit(user_clip_planes_remaining);
      const float* user_clip_plane =
          &regs[XE_GPU_REG_PA_CL_UCP_0_X + user_clip_plane_index * 4].f32;
      if (std::memcmp(user_clip_plane_write_ptr, user_clip_plane,
                      4 * sizeof(float))) {
        dirty = true;
        std::memcpy(user_clip_plane_write_ptr, user_clip_plane,
                    4 * sizeof(float));
      }
      user_clip_plane_write_ptr += 4;
    }
  }

  // Conversion to Direct3D 12 normalized device coordinates.
  for (uint32_t i = 0; i < 3; ++i) {
    update_dirty_floatmask(system_constants_.ndc_scale[i],
                           viewport_info.ndc_scale[i]);

    update_dirty_floatmask(system_constants_.ndc_offset[i],
                           viewport_info.ndc_offset[i]);

    system_constants_.ndc_scale[i] = viewport_info.ndc_scale[i];
    system_constants_.ndc_offset[i] = viewport_info.ndc_offset[i];
  }

  // Point size.
  if (vgt_draw_initiator.prim_type == xenos::PrimitiveType::kPointList) {
    auto pa_su_point_minmax = regs.Get<reg::PA_SU_POINT_MINMAX>();
    auto pa_su_point_size = regs.Get<reg::PA_SU_POINT_SIZE>();
    float point_vertex_diameter_min =
        float(pa_su_point_minmax.min_size) * (2.0f / 16.0f);
    float point_vertex_diameter_max =
        float(pa_su_point_minmax.max_size) * (2.0f / 16.0f);
    float point_constant_diameter_x =
        float(pa_su_point_size.width) * (2.0f / 16.0f);
    float point_constant_diameter_y =
        float(pa_su_point_size.height) * (2.0f / 16.0f);

    update_dirty_floatmask(system_constants_.point_vertex_diameter_min,
                           point_vertex_diameter_min);

    update_dirty_floatmask(system_constants_.point_vertex_diameter_max,
                           point_vertex_diameter_max);

    update_dirty_floatmask(system_constants_.point_constant_diameter[0],
                           point_constant_diameter_x);
    update_dirty_floatmask(system_constants_.point_constant_diameter[1],
                           point_constant_diameter_y);

    system_constants_.point_vertex_diameter_min = point_vertex_diameter_min;
    system_constants_.point_vertex_diameter_max = point_vertex_diameter_max;
    system_constants_.point_constant_diameter[0] = point_constant_diameter_x;
    system_constants_.point_constant_diameter[1] = point_constant_diameter_y;
    // 2 because 1 in the NDC is half of the viewport's axis, 0.5 for diameter
    // to radius conversion to avoid multiplying the per-vertex diameter by an
    // additional constant in the shader.
    float point_screen_diameter_to_ndc_radius_x =
        (/* 0.5f * 2.0f * */ float(draw_resolution_scale_x)) /
        std::max(viewport_info.xy_extent[0], uint32_t(1));
    float point_screen_diameter_to_ndc_radius_y =
        (/* 0.5f * 2.0f * */ float(draw_resolution_scale_y)) /
        std::max(viewport_info.xy_extent[1], uint32_t(1));

    update_dirty_floatmask(
        system_constants_.point_screen_diameter_to_ndc_radius[0],
        point_screen_diameter_to_ndc_radius_x);

    update_dirty_floatmask(
        system_constants_.point_screen_diameter_to_ndc_radius[1],
        point_screen_diameter_to_ndc_radius_y);

    system_constants_.point_screen_diameter_to_ndc_radius[0] =
        point_screen_diameter_to_ndc_radius_x;
    system_constants_.point_screen_diameter_to_ndc_radius[1] =
        point_screen_diameter_to_ndc_radius_y;
  }

  // Texture signedness / gamma.
  bool gamma_render_target_as_srgb =
      render_target_cache_->gamma_render_target_as_srgb();
  uint32_t textures_resolved = 0;
  uint32_t textures_remaining = used_texture_mask;
  uint32_t texture_index;
  while (xe::bit_scan_forward(textures_remaining, &texture_index)) {
    textures_remaining = xe::clear_lowest_bit(textures_remaining);
    uint32_t& texture_signs_uint =
        system_constants_.texture_swizzled_signs[texture_index >> 2];
    uint32_t texture_signs_shift = (texture_index & 3) * 8;
    uint8_t texture_signs =
        texture_cache_->GetActiveTextureSwizzledSigns(texture_index);
    uint32_t texture_signs_shifted = uint32_t(texture_signs)
                                     << texture_signs_shift;
    uint32_t texture_signs_mask = uint32_t(0b11111111) << texture_signs_shift;

    update_dirty_uint32_cmp((texture_signs_uint & texture_signs_mask),
                            texture_signs_shifted);

    texture_signs_uint =
        (texture_signs_uint & ~texture_signs_mask) | texture_signs_shifted;
    // cache misses here, we're accessing the texture bindings out of order
    textures_resolved |=
        uint32_t(texture_cache_->IsActiveTextureResolved(texture_index))
        << texture_index;
  }

  update_dirty_uint32_cmp(system_constants_.textures_resolved,
                          textures_resolved);
  system_constants_.textures_resolved = textures_resolved;

  // Log2 of sample count, for alpha to mask and with ROV, for EDRAM address
  // calculation with MSAA.
  uint32_t sample_count_log2_x =
      rb_surface_info.msaa_samples >= xenos::MsaaSamples::k4X ? 1 : 0;
  uint32_t sample_count_log2_y =
      rb_surface_info.msaa_samples >= xenos::MsaaSamples::k2X ? 1 : 0;

  update_dirty_uint32_cmp(system_constants_.sample_count_log2[0],
                          sample_count_log2_x);
  update_dirty_uint32_cmp(system_constants_.sample_count_log2[1],
                          sample_count_log2_y);
  system_constants_.sample_count_log2[0] = sample_count_log2_x;
  system_constants_.sample_count_log2[1] = sample_count_log2_y;

  // Alpha test and alpha to coverage.
  update_dirty_floatmask(system_constants_.alpha_test_reference, rb_alpha_ref);
  system_constants_.alpha_test_reference = rb_alpha_ref;
  uint32_t alpha_to_mask = rb_colorcontrol.alpha_to_mask_enable
                               ? (rb_colorcontrol.value >> 24) | (1 << 8)
                               : 0;

  update_dirty_uint32_cmp(system_constants_.alpha_to_mask, alpha_to_mask);
  system_constants_.alpha_to_mask = alpha_to_mask;

  uint32_t edram_tile_dwords_scaled =
      xenos::kEdramTileWidthSamples * xenos::kEdramTileHeightSamples *
      (draw_resolution_scale_x * draw_resolution_scale_y);

  // EDRAM pitch for ROV writing.
  if constexpr (edram_rov_used) {
    // Align, then multiply by 32bpp tile size in dwords.
    uint32_t edram_32bpp_tile_pitch_dwords_scaled =
        ((rb_surface_info.surface_pitch *
          (rb_surface_info.msaa_samples >= xenos::MsaaSamples::k4X ? 2 : 1)) +
         (xenos::kEdramTileWidthSamples - 1)) /
        xenos::kEdramTileWidthSamples * edram_tile_dwords_scaled;
    update_dirty_uint32_cmp(
        system_constants_.edram_32bpp_tile_pitch_dwords_scaled,
        edram_32bpp_tile_pitch_dwords_scaled);
    system_constants_.edram_32bpp_tile_pitch_dwords_scaled =
        edram_32bpp_tile_pitch_dwords_scaled;
  }

#if XE_ARCH_AMD64 == 1
  __m128i rt_clamp_dirty = _mm_set1_epi8((char)0xff);
#endif
  // Color exponent bias and ROV render target writing.
  for (uint32_t i = 0; i < 4; ++i) {
    reg::RB_COLOR_INFO color_info = color_infos[i];
    // Exponent bias is in bits 20:25 of RB_COLOR_INFO.
    int32_t color_exp_bias = color_info.color_exp_bias;
    if (color_info.color_format == xenos::ColorRenderTargetFormat::k_16_16 ||
        color_info.color_format ==
            xenos::ColorRenderTargetFormat::k_16_16_16_16) {
      if (render_target_cache_->GetPath() ==
              RenderTargetCache::Path::kHostRenderTargets &&
          !render_target_cache_->IsFixed16TruncatedToMinus1To1()) {
        // Remap from -32...32 to -1...1 by dividing the output values by 32,
        // losing blending correctness, but getting the full range.
        color_exp_bias -= 5;
      }
    }
    float color_exp_bias_scale;
    *reinterpret_cast<int32_t*>(&color_exp_bias_scale) =
        0x3F800000 + (color_exp_bias << 23);

    update_dirty_floatmask(system_constants_.color_exp_bias[i],
                           color_exp_bias_scale);

    system_constants_.color_exp_bias[i] = color_exp_bias_scale;
    if constexpr (edram_rov_used) {
      update_dirty_uint32_cmp(system_constants_.edram_rt_keep_mask[i][0],
                              rt_keep_masks[i][0]);

      system_constants_.edram_rt_keep_mask[i][0] = rt_keep_masks[i][0];

      update_dirty_uint32_cmp(system_constants_.edram_rt_keep_mask[i][1],
                              rt_keep_masks[i][1]);

      system_constants_.edram_rt_keep_mask[i][1] = rt_keep_masks[i][1];
      if (rt_keep_masks[i][0] != UINT32_MAX ||
          rt_keep_masks[i][1] != UINT32_MAX) {
        uint32_t rt_base_dwords_scaled =
            color_info.color_base * edram_tile_dwords_scaled;
        update_dirty_uint32_cmp(
            system_constants_.edram_rt_base_dwords_scaled[i],
            rt_base_dwords_scaled);
        system_constants_.edram_rt_base_dwords_scaled[i] =
            rt_base_dwords_scaled;
        uint32_t format_flags =
            RenderTargetCache::AddPSIColorFormatFlags(color_info.color_format);
        update_dirty_uint32_cmp(system_constants_.edram_rt_format_flags[i],
                                format_flags);
        system_constants_.edram_rt_format_flags[i] = format_flags;
        // Can't do float comparisons here because NaNs would result in always
        // setting the dirty flag.

#if XE_ARCH_AMD64 == 1

        __m128i edram_rt_clamp_loaded = _mm_loadu_si128(
            (const __m128i*)&system_constants_.edram_rt_clamp[i]);
        __m128i rt_clamp_loaded = _mm_loadu_si128((const __m128i*)&rt_clamp[i]);

        rt_clamp_dirty = _mm_and_si128(
            rt_clamp_dirty,
            _mm_cmpeq_epi8(edram_rt_clamp_loaded, rt_clamp_loaded));
        _mm_storeu_si128((__m128i*)&system_constants_.edram_rt_clamp[i],
                         rt_clamp_loaded);
#else
        dirty |= std::memcmp(system_constants_.edram_rt_clamp[i], rt_clamp[i],
                             4 * sizeof(float)) != 0;
        std::memcpy(system_constants_.edram_rt_clamp[i], rt_clamp[i],
                    4 * sizeof(float));

#endif
        uint32_t blend_factors_ops =
            regs[reg::RB_BLENDCONTROL::rt_register_indices[i]].u32 & 0x1FFF1FFF;

        update_dirty_uint32_cmp(system_constants_.edram_rt_blend_factors_ops[i],
                                blend_factors_ops);

        system_constants_.edram_rt_blend_factors_ops[i] = blend_factors_ops;
      }
    }
  }
#if XE_ARCH_AMD64 == 1
  if constexpr (edram_rov_used) {
    update_dirty_uint32_cmp(
        static_cast<uint32_t>(_mm_movemask_epi8(rt_clamp_dirty)), 0xFFFFU);
  }

#endif
  if constexpr (edram_rov_used) {
    uint32_t depth_base_dwords_scaled =
        rb_depth_info.depth_base * edram_tile_dwords_scaled;
    update_dirty_uint32_cmp(system_constants_.edram_depth_base_dwords_scaled,
                            depth_base_dwords_scaled);

    system_constants_.edram_depth_base_dwords_scaled = depth_base_dwords_scaled;

    // For non-polygons, front polygon offset is used, and it's enabled if
    // POLY_OFFSET_PARA_ENABLED is set, for polygons, separate front and back
    // are used.
    float poly_offset_front_scale = 0.0f, poly_offset_front_offset = 0.0f;
    float poly_offset_back_scale = 0.0f, poly_offset_back_offset = 0.0f;
    if (primitive_polygonal) {
      if (pa_su_sc_mode_cntl.poly_offset_front_enable) {
        poly_offset_front_scale =
            regs[XE_GPU_REG_PA_SU_POLY_OFFSET_FRONT_SCALE].f32;
        poly_offset_front_offset =
            regs[XE_GPU_REG_PA_SU_POLY_OFFSET_FRONT_OFFSET].f32;
      }
      if (pa_su_sc_mode_cntl.poly_offset_back_enable) {
        poly_offset_back_scale =
            regs[XE_GPU_REG_PA_SU_POLY_OFFSET_BACK_SCALE].f32;
        poly_offset_back_offset =
            regs[XE_GPU_REG_PA_SU_POLY_OFFSET_BACK_OFFSET].f32;
      }
    } else {
      if (pa_su_sc_mode_cntl.poly_offset_para_enable) {
        poly_offset_front_scale =
            regs[XE_GPU_REG_PA_SU_POLY_OFFSET_FRONT_SCALE].f32;
        poly_offset_front_offset =
            regs[XE_GPU_REG_PA_SU_POLY_OFFSET_FRONT_OFFSET].f32;
        poly_offset_back_scale = poly_offset_front_scale;
        poly_offset_back_offset = poly_offset_front_offset;
      }
    }
    // With non-square resolution scaling, make sure the worst-case impact is
    // reverted (slope only along the scaled axis), thus max. More bias is
    // better than less bias, because less bias means Z fighting with the
    // background is more likely.
    float poly_offset_scale_factor =
        xenos::kPolygonOffsetScaleSubpixelUnit *
        std::max(draw_resolution_scale_x, draw_resolution_scale_y);
    poly_offset_front_scale *= poly_offset_scale_factor;
    poly_offset_back_scale *= poly_offset_scale_factor;
    update_dirty_floatmask(system_constants_.edram_poly_offset_front_scale,
                           poly_offset_front_scale);

    system_constants_.edram_poly_offset_front_scale = poly_offset_front_scale;

    update_dirty_floatmask(system_constants_.edram_poly_offset_front_offset,
                           poly_offset_front_offset);

    system_constants_.edram_poly_offset_front_offset = poly_offset_front_offset;
    update_dirty_floatmask(system_constants_.edram_poly_offset_back_scale,
                           poly_offset_back_scale);
    system_constants_.edram_poly_offset_back_scale = poly_offset_back_scale;
    update_dirty_floatmask(system_constants_.edram_poly_offset_back_offset,
                           poly_offset_back_offset);
    system_constants_.edram_poly_offset_back_offset = poly_offset_back_offset;

    if (depth_stencil_enabled && normalized_depth_control.stencil_enable) {
      update_dirty_uint32_cmp(system_constants_.edram_stencil_front_reference,
                              rb_stencilrefmask.stencilref);

      system_constants_.edram_stencil_front_reference =
          rb_stencilrefmask.stencilref;
      update_dirty_uint32_cmp(system_constants_.edram_stencil_front_read_mask,
                              rb_stencilrefmask.stencilmask);
      system_constants_.edram_stencil_front_read_mask =
          rb_stencilrefmask.stencilmask;
      update_dirty_uint32_cmp(system_constants_.edram_stencil_front_write_mask,
                              rb_stencilrefmask.stencilwritemask);
      system_constants_.edram_stencil_front_write_mask =
          rb_stencilrefmask.stencilwritemask;
      uint32_t stencil_func_ops =
          (normalized_depth_control.value >> 8) & ((1 << 12) - 1);
      update_dirty_uint32_cmp(system_constants_.edram_stencil_front_func_ops,
                              stencil_func_ops);
      system_constants_.edram_stencil_front_func_ops = stencil_func_ops;

      if (primitive_polygonal && normalized_depth_control.backface_enable) {
        update_dirty_uint32_cmp(system_constants_.edram_stencil_back_reference,
                                rb_stencilrefmask_bf.stencilref);
        system_constants_.edram_stencil_back_reference =
            rb_stencilrefmask_bf.stencilref;
        update_dirty_uint32_cmp(system_constants_.edram_stencil_back_read_mask,
                                rb_stencilrefmask_bf.stencilmask);
        system_constants_.edram_stencil_back_read_mask =
            rb_stencilrefmask_bf.stencilmask;
        update_dirty_uint32_cmp(system_constants_.edram_stencil_back_write_mask,
                                rb_stencilrefmask_bf.stencilwritemask);
        system_constants_.edram_stencil_back_write_mask =
            rb_stencilrefmask_bf.stencilwritemask;
        uint32_t stencil_func_ops_bf =
            (normalized_depth_control.value >> 20) & ((1 << 12) - 1);
        update_dirty_uint32_cmp(system_constants_.edram_stencil_back_func_ops,
                                stencil_func_ops_bf);
        system_constants_.edram_stencil_back_func_ops = stencil_func_ops_bf;
      } else {
        dirty |= std::memcmp(system_constants_.edram_stencil_back,
                             system_constants_.edram_stencil_front,
                             4 * sizeof(uint32_t)) != 0;
        std::memcpy(system_constants_.edram_stencil_back,
                    system_constants_.edram_stencil_front,
                    4 * sizeof(uint32_t));
      }
    }
    update_dirty_floatmask(system_constants_.edram_blend_constant[0],
                           regs[XE_GPU_REG_RB_BLEND_RED].f32);

    system_constants_.edram_blend_constant[0] =
        regs[XE_GPU_REG_RB_BLEND_RED].f32;

    update_dirty_floatmask(system_constants_.edram_blend_constant[1],
                           regs[XE_GPU_REG_RB_BLEND_GREEN].f32);

    system_constants_.edram_blend_constant[1] =
        regs[XE_GPU_REG_RB_BLEND_GREEN].f32;
    update_dirty_floatmask(system_constants_.edram_blend_constant[2],
                           regs[XE_GPU_REG_RB_BLEND_BLUE].f32);

    system_constants_.edram_blend_constant[2] =
        regs[XE_GPU_REG_RB_BLEND_BLUE].f32;
    update_dirty_floatmask(system_constants_.edram_blend_constant[3],
                           regs[XE_GPU_REG_RB_BLEND_ALPHA].f32);

    system_constants_.edram_blend_constant[3] =
        regs[XE_GPU_REG_RB_BLEND_ALPHA].f32;
  }
  dirty |= ArchFloatMaskSignbit(dirty_float_mask);

  cbuffer_binding_system_.up_to_date &= !dirty;
}

void D3D12CommandProcessor::UpdateSystemConstantValues(
    bool shared_memory_is_uav, bool primitive_polygonal,
    uint32_t line_loop_closing_index, xenos::Endian index_endian,
    const draw_util::ViewportInfo& viewport_info, uint32_t used_texture_mask,
    reg::RB_DEPTHCONTROL normalized_depth_control,
    uint32_t normalized_color_mask) {
  bool edram_rov_used = render_target_cache_->GetPath() ==
                        RenderTargetCache::Path::kPixelShaderInterlock;

  if (!edram_rov_used) {
    if (primitive_polygonal) {
      UpdateSystemConstantValues_Impl<true, false>(
          shared_memory_is_uav, line_loop_closing_index, index_endian,
          viewport_info, used_texture_mask, normalized_depth_control,
          normalized_color_mask);
    } else {
      UpdateSystemConstantValues_Impl<false, false>(
          shared_memory_is_uav, line_loop_closing_index, index_endian,
          viewport_info, used_texture_mask, normalized_depth_control,
          normalized_color_mask);
    }
  } else {
    if (primitive_polygonal) {
      UpdateSystemConstantValues_Impl<true, true>(
          shared_memory_is_uav, line_loop_closing_index, index_endian,
          viewport_info, used_texture_mask, normalized_depth_control,
          normalized_color_mask);
    } else {
      UpdateSystemConstantValues_Impl<false, true>(
          shared_memory_is_uav, line_loop_closing_index, index_endian,
          viewport_info, used_texture_mask, normalized_depth_control,
          normalized_color_mask);
    }
  }
}

bool D3D12CommandProcessor::UpdateBindings(const D3D12Shader* vertex_shader,
                                           const D3D12Shader* pixel_shader,
                                           ID3D12RootSignature* root_signature,
                                           bool shared_memory_is_uav) {
  const ui::d3d12::D3D12Provider& provider = GetD3D12Provider();
  ID3D12Device* device = provider.GetDevice();
  const RegisterFile& regs = *register_file_;

#if XE_UI_D3D12_FINE_GRAINED_DRAW_SCOPES
  SCOPE_profile_cpu_f("gpu");
#endif  // XE_UI_D3D12_FINE_GRAINED_DRAW_SCOPES

  // Set the new root signature.
  if (current_graphics_root_signature_ != root_signature) {
    current_graphics_root_signature_ = root_signature;
    if (!bindless_resources_used_) {
      GetRootBindfulExtraParameterIndices(
          vertex_shader, pixel_shader, current_graphics_root_bindful_extras_);
    }
    // Changing the root signature invalidates all bindings.
    current_graphics_root_up_to_date_ = 0;
    deferred_command_list_.D3DSetGraphicsRootSignature(root_signature);
  }

  // Select the root parameter indices depending on the used binding model.
  uint32_t root_parameter_fetch_constants =
      bindless_resources_used_ ? kRootParameter_Bindless_FetchConstants
                               : kRootParameter_Bindful_FetchConstants;
  uint32_t root_parameter_float_constants_vertex =
      bindless_resources_used_ ? kRootParameter_Bindless_FloatConstantsVertex
                               : kRootParameter_Bindful_FloatConstantsVertex;
  uint32_t root_parameter_float_constants_pixel =
      bindless_resources_used_ ? kRootParameter_Bindless_FloatConstantsPixel
                               : kRootParameter_Bindful_FloatConstantsPixel;
  uint32_t root_parameter_system_constants =
      bindless_resources_used_ ? kRootParameter_Bindless_SystemConstants
                               : kRootParameter_Bindful_SystemConstants;
  uint32_t root_parameter_bool_loop_constants =
      bindless_resources_used_ ? kRootParameter_Bindless_BoolLoopConstants
                               : kRootParameter_Bindful_BoolLoopConstants;
  uint32_t root_parameter_shared_memory_and_bindful_edram =
      bindless_resources_used_ ? kRootParameter_Bindless_SharedMemory
                               : kRootParameter_Bindful_SharedMemoryAndEdram;

  //
  // Update root constant buffers that are common for bindful and bindless.
  //

  // These are the constant base addresses/ranges for shaders.
  // We have these hardcoded right now cause nothing seems to differ on the Xbox
  // 360 (however, OpenGL ES on Adreno 200 on Android has different ranges).
  assert_true(regs[XE_GPU_REG_SQ_VS_CONST].u32 == 0x000FF000 ||
              regs[XE_GPU_REG_SQ_VS_CONST].u32 == 0x00000000);
  assert_true(regs[XE_GPU_REG_SQ_PS_CONST].u32 == 0x000FF100 ||
              regs[XE_GPU_REG_SQ_PS_CONST].u32 == 0x00000000);
  // Check if the float constant layout is still the same and get the counts.
  const Shader::ConstantRegisterMap& float_constant_map_vertex =
      vertex_shader->constant_register_map();
  uint32_t float_constant_count_vertex = float_constant_map_vertex.float_count;
  for (uint32_t i = 0; i < 4; ++i) {
    if (current_float_constant_map_vertex_[i] !=
        float_constant_map_vertex.float_bitmap[i]) {
      current_float_constant_map_vertex_[i] =
          float_constant_map_vertex.float_bitmap[i];
      // If no float constants at all, we can reuse any buffer for them, so not
      // invalidating.
      if (float_constant_count_vertex) {
        cbuffer_binding_float_vertex_.up_to_date = false;
      }
    }
  }
  uint32_t float_constant_count_pixel = 0;
  if (pixel_shader != nullptr) {
    const Shader::ConstantRegisterMap& float_constant_map_pixel =
        pixel_shader->constant_register_map();
    float_constant_count_pixel = float_constant_map_pixel.float_count;
    for (uint32_t i = 0; i < 4; ++i) {
      if (current_float_constant_map_pixel_[i] !=
          float_constant_map_pixel.float_bitmap[i]) {
        current_float_constant_map_pixel_[i] =
            float_constant_map_pixel.float_bitmap[i];
        if (float_constant_count_pixel) {
          cbuffer_binding_float_pixel_.up_to_date = false;
        }
      }
    }
  } else {
    std::memset(current_float_constant_map_pixel_, 0,
                sizeof(current_float_constant_map_pixel_));
  }

  // Write the constant buffer data.
  if (!cbuffer_binding_system_.up_to_date) {
    uint8_t* system_constants = constant_buffer_pool_->Request(
        frame_current_, sizeof(system_constants_),
        D3D12_CONSTANT_BUFFER_DATA_PLACEMENT_ALIGNMENT, nullptr, nullptr,
        &cbuffer_binding_system_.address);
    if (system_constants == nullptr) {
      return false;
    }
    std::memcpy(system_constants, &system_constants_,
                sizeof(system_constants_));
    cbuffer_binding_system_.up_to_date = true;
    current_graphics_root_up_to_date_ &=
        ~(1u << root_parameter_system_constants);
  }
  if (!cbuffer_binding_float_vertex_.up_to_date) {
    // Even if the shader doesn't need any float constants, a valid binding must
    // still be provided, so if the first draw in the frame with the current
    // root signature doesn't have float constants at all, still allocate an
    // empty buffer.
    uint8_t* float_constants = constant_buffer_pool_->Request(
        frame_current_,
        sizeof(float) * 4 * std::max(float_constant_count_vertex, uint32_t(1)),
        D3D12_CONSTANT_BUFFER_DATA_PLACEMENT_ALIGNMENT, nullptr, nullptr,
        &cbuffer_binding_float_vertex_.address);
    if (float_constants == nullptr) {
      return false;
    }
    for (uint32_t i = 0; i < 4; ++i) {
      uint64_t float_constant_map_entry =
          float_constant_map_vertex.float_bitmap[i];
      uint32_t float_constant_index;
      while (xe::bit_scan_forward(float_constant_map_entry,
                                  &float_constant_index)) {
        float_constant_map_entry =
            xe::clear_lowest_bit(float_constant_map_entry);
        std::memcpy(float_constants,
                    &regs[XE_GPU_REG_SHADER_CONSTANT_000_X + (i << 8) +
                          (float_constant_index << 2)]
                         .f32,
                    4 * sizeof(float));
        float_constants += 4 * sizeof(float);
      }
    }
    cbuffer_binding_float_vertex_.up_to_date = true;
    current_graphics_root_up_to_date_ &=
        ~(1u << root_parameter_float_constants_vertex);
  }
  if (!cbuffer_binding_float_pixel_.up_to_date) {
    uint8_t* float_constants = constant_buffer_pool_->Request(
        frame_current_,
        sizeof(float) * 4 * std::max(float_constant_count_pixel, uint32_t(1)),
        D3D12_CONSTANT_BUFFER_DATA_PLACEMENT_ALIGNMENT, nullptr, nullptr,
        &cbuffer_binding_float_pixel_.address);
    if (float_constants == nullptr) {
      return false;
    }
    if (pixel_shader != nullptr) {
      const Shader::ConstantRegisterMap& float_constant_map_pixel =
          pixel_shader->constant_register_map();
      for (uint32_t i = 0; i < 4; ++i) {
        uint64_t float_constant_map_entry =
            float_constant_map_pixel.float_bitmap[i];
        uint32_t float_constant_index;
        while (xe::bit_scan_forward(float_constant_map_entry,
                                    &float_constant_index)) {
          float_constant_map_entry =
              xe::clear_lowest_bit(float_constant_map_entry);
          std::memcpy(float_constants,
                      &regs[XE_GPU_REG_SHADER_CONSTANT_256_X + (i << 8) +
                            (float_constant_index << 2)]
                           .f32,
                      4 * sizeof(float));
          float_constants += 4 * sizeof(float);
        }
      }
    }
    cbuffer_binding_float_pixel_.up_to_date = true;
    current_graphics_root_up_to_date_ &=
        ~(1u << root_parameter_float_constants_pixel);
  }
  if (!cbuffer_binding_bool_loop_.up_to_date) {
    constexpr uint32_t kBoolLoopConstantsSize = (8 + 32) * sizeof(uint32_t);
    uint8_t* bool_loop_constants = constant_buffer_pool_->Request(
        frame_current_, kBoolLoopConstantsSize,
        D3D12_CONSTANT_BUFFER_DATA_PLACEMENT_ALIGNMENT, nullptr, nullptr,
        &cbuffer_binding_bool_loop_.address);
    if (bool_loop_constants == nullptr) {
      return false;
    }
    xe::smallcpy_const<kBoolLoopConstantsSize>(
        bool_loop_constants,
        &regs[XE_GPU_REG_SHADER_CONSTANT_BOOL_000_031].u32);

    cbuffer_binding_bool_loop_.up_to_date = true;
    current_graphics_root_up_to_date_ &=
        ~(1u << root_parameter_bool_loop_constants);
  }
  if (!cbuffer_binding_fetch_.up_to_date) {
    constexpr uint32_t kFetchConstantsSize = 32 * 6 * sizeof(uint32_t);
    uint8_t* fetch_constants = constant_buffer_pool_->Request(
        frame_current_, kFetchConstantsSize,
        D3D12_CONSTANT_BUFFER_DATA_PLACEMENT_ALIGNMENT, nullptr, nullptr,
        &cbuffer_binding_fetch_.address);
    if (fetch_constants == nullptr) {
      return false;
    }
    xe::smallcpy_const<kFetchConstantsSize>(
        fetch_constants, &regs[XE_GPU_REG_SHADER_CONSTANT_FETCH_00_0].u32);

    cbuffer_binding_fetch_.up_to_date = true;
    current_graphics_root_up_to_date_ &=
        ~(1u << root_parameter_fetch_constants);
  }

  //
  // Update descriptors.
  //

  if (!current_shared_memory_binding_is_uav_.has_value() ||
      current_shared_memory_binding_is_uav_.value() != shared_memory_is_uav) {
    current_shared_memory_binding_is_uav_ = shared_memory_is_uav;
    current_graphics_root_up_to_date_ &=
        ~(1u << root_parameter_shared_memory_and_bindful_edram);
  }

  // Get textures and samplers used by the vertex shader, check if the last used
  // samplers are compatible and update them.
  size_t texture_layout_uid_vertex =
      vertex_shader->GetTextureBindingLayoutUserUID();
  size_t sampler_layout_uid_vertex =
      vertex_shader->GetSamplerBindingLayoutUserUID();
  const std::vector<D3D12Shader::TextureBinding>& textures_vertex =
      vertex_shader->GetTextureBindingsAfterTranslation();
  const std::vector<D3D12Shader::SamplerBinding>& samplers_vertex =
      vertex_shader->GetSamplerBindingsAfterTranslation();
  size_t texture_count_vertex = textures_vertex.size();
  size_t sampler_count_vertex = samplers_vertex.size();
  if (sampler_count_vertex) {
    if (current_sampler_layout_uid_vertex_ != sampler_layout_uid_vertex) {
      current_sampler_layout_uid_vertex_ = sampler_layout_uid_vertex;
      cbuffer_binding_descriptor_indices_vertex_.up_to_date = false;
      bindful_samplers_written_vertex_ = false;
    }
    current_samplers_vertex_.resize(
        std::max(current_samplers_vertex_.size(), sampler_count_vertex));
    for (size_t i = 0; i < sampler_count_vertex; ++i) {
      if (i + 2 < sampler_count_vertex) {
        texture_cache_->PrefetchSamplerParameters(samplers_vertex[i + 2]);
      }
      D3D12TextureCache::SamplerParameters parameters =
          texture_cache_->GetSamplerParameters(samplers_vertex[i]);
      if (current_samplers_vertex_[i] != parameters) {
        cbuffer_binding_descriptor_indices_vertex_.up_to_date = false;
        bindful_samplers_written_vertex_ = false;
        current_samplers_vertex_[i] = parameters;
      }
    }
  }

  // Get textures and samplers used by the pixel shader, check if the last used
  // samplers are compatible and update them.
  size_t texture_layout_uid_pixel, sampler_layout_uid_pixel;
  const std::vector<D3D12Shader::TextureBinding>* textures_pixel;
  const std::vector<D3D12Shader::SamplerBinding>* samplers_pixel;
  size_t texture_count_pixel, sampler_count_pixel;
  if (pixel_shader != nullptr) {
    texture_layout_uid_pixel = pixel_shader->GetTextureBindingLayoutUserUID();
    sampler_layout_uid_pixel = pixel_shader->GetSamplerBindingLayoutUserUID();
    textures_pixel = &pixel_shader->GetTextureBindingsAfterTranslation();
    texture_count_pixel = textures_pixel->size();
    samplers_pixel = &pixel_shader->GetSamplerBindingsAfterTranslation();
    sampler_count_pixel = samplers_pixel->size();
    if (sampler_count_pixel) {
      if (current_sampler_layout_uid_pixel_ != sampler_layout_uid_pixel) {
        current_sampler_layout_uid_pixel_ = sampler_layout_uid_pixel;
        cbuffer_binding_descriptor_indices_pixel_.up_to_date = false;
        bindful_samplers_written_pixel_ = false;
      }
      current_samplers_pixel_.resize(std::max(current_samplers_pixel_.size(),
                                              size_t(sampler_count_pixel)));
      const auto samplers_pixel_derefed = samplers_pixel->data();

      for (uint32_t i = 0; i < sampler_count_pixel; ++i) {
        if (i + 2 < sampler_count_pixel) {
          texture_cache_->PrefetchSamplerParameters(
              samplers_pixel_derefed[i + 2]);
        }
        D3D12TextureCache::SamplerParameters parameters =
            texture_cache_->GetSamplerParameters(samplers_pixel_derefed[i]);
        if (current_samplers_pixel_[i] != parameters) {
          current_samplers_pixel_[i] = parameters;
          cbuffer_binding_descriptor_indices_pixel_.up_to_date = false;
          bindful_samplers_written_pixel_ = false;
        }
      }
    }
  } else {
    texture_layout_uid_pixel = PipelineCache::kLayoutUIDEmpty;
    sampler_layout_uid_pixel = PipelineCache::kLayoutUIDEmpty;
    textures_pixel = nullptr;
    texture_count_pixel = 0;
    samplers_pixel = nullptr;
    sampler_count_pixel = 0;
  }

  assert_true(sampler_count_vertex + sampler_count_pixel <= kSamplerHeapSize);

  if (bindless_resources_used_) {
    //
    // Bindless descriptors path.
    //

    // Check if need to write new descriptor indices.
    // Samplers have already been checked.
    if (texture_count_vertex &&
        cbuffer_binding_descriptor_indices_vertex_.up_to_date &&
        (current_texture_layout_uid_vertex_ != texture_layout_uid_vertex ||
         !texture_cache_->AreActiveTextureSRVKeysUpToDate(
             current_texture_srv_keys_vertex_.data(), textures_vertex.data(),
             texture_count_vertex))) {
      cbuffer_binding_descriptor_indices_vertex_.up_to_date = false;
    }
    if (texture_count_pixel &&
        cbuffer_binding_descriptor_indices_pixel_.up_to_date &&
        (current_texture_layout_uid_pixel_ != texture_layout_uid_pixel ||
         !texture_cache_->AreActiveTextureSRVKeysUpToDate(
             current_texture_srv_keys_pixel_.data(), textures_pixel->data(),
             texture_count_pixel))) {
      cbuffer_binding_descriptor_indices_pixel_.up_to_date = false;
    }

    // Get sampler descriptor indices, write new samplers, and handle sampler
    // heap overflow if it happens.
    if ((sampler_count_vertex &&
         !cbuffer_binding_descriptor_indices_vertex_.up_to_date) ||
        (sampler_count_pixel &&
         !cbuffer_binding_descriptor_indices_pixel_.up_to_date)) {
      for (uint32_t i = 0; i < 2; ++i) {
        if (i) {
          // Overflow happened - invalidate sampler bindings because their
          // descriptor indices can't be used anymore (and even if heap creation
          // fails, because current_sampler_bindless_indices_#_ are in an
          // undefined state now) and switch to a new sampler heap.
          cbuffer_binding_descriptor_indices_vertex_.up_to_date = false;
          cbuffer_binding_descriptor_indices_pixel_.up_to_date = false;
          ID3D12DescriptorHeap* sampler_heap_new;
          if (!sampler_bindless_heaps_overflowed_.empty() &&
              sampler_bindless_heaps_overflowed_.front().second <=
                  submission_completed_) {
            sampler_heap_new = sampler_bindless_heaps_overflowed_.front().first;
            sampler_bindless_heaps_overflowed_.pop_front();
          } else {
            D3D12_DESCRIPTOR_HEAP_DESC sampler_heap_new_desc;
            sampler_heap_new_desc.Type = D3D12_DESCRIPTOR_HEAP_TYPE_SAMPLER;
            sampler_heap_new_desc.NumDescriptors = kSamplerHeapSize;
            sampler_heap_new_desc.Flags =
                D3D12_DESCRIPTOR_HEAP_FLAG_SHADER_VISIBLE;
            sampler_heap_new_desc.NodeMask = 0;
            if (FAILED(device->CreateDescriptorHeap(
                    &sampler_heap_new_desc, IID_PPV_ARGS(&sampler_heap_new)))) {
              XELOGE(
                  "Failed to create a new bindless sampler descriptor heap "
                  "after an overflow of the previous one");
              return false;
            }
          }
          // Only change the heap if a new heap was created successfully, not to
          // leave the values in an undefined state in case CreateDescriptorHeap
          // has failed.
          sampler_bindless_heaps_overflowed_.push_back(std::make_pair(
              sampler_bindless_heap_current_, submission_current_));
          sampler_bindless_heap_current_ = sampler_heap_new;
          sampler_bindless_heap_cpu_start_ =
              sampler_bindless_heap_current_
                  ->GetCPUDescriptorHandleForHeapStart();
          sampler_bindless_heap_gpu_start_ =
              sampler_bindless_heap_current_
                  ->GetGPUDescriptorHandleForHeapStart();
          sampler_bindless_heap_allocated_ = 0;
          // The only thing the heap is used for now is texture cache samplers -
          // invalidate all of them.
          texture_cache_bindless_sampler_map_.clear();
          deferred_command_list_.SetDescriptorHeaps(
              view_bindless_heap_, sampler_bindless_heap_current_);
          current_graphics_root_up_to_date_ &=
              ~(1u << kRootParameter_Bindless_SamplerHeap);
        }
        bool samplers_overflowed = false;
        if (sampler_count_vertex &&
            !cbuffer_binding_descriptor_indices_vertex_.up_to_date) {
          current_sampler_bindless_indices_vertex_.resize(
              std::max(current_sampler_bindless_indices_vertex_.size(),
                       size_t(sampler_count_vertex)));
          for (uint32_t j = 0; j < sampler_count_vertex; ++j) {
            D3D12TextureCache::SamplerParameters sampler_parameters =
                current_samplers_vertex_[j];
            uint32_t sampler_index;
            auto it = texture_cache_bindless_sampler_map_.find(
                sampler_parameters.value);
            if (it != texture_cache_bindless_sampler_map_.end()) {
              sampler_index = it->second;
            } else {
              if (sampler_bindless_heap_allocated_ >= kSamplerHeapSize) {
                samplers_overflowed = true;
                break;
              }
              sampler_index = sampler_bindless_heap_allocated_++;
              texture_cache_->WriteSampler(
                  sampler_parameters,
                  provider.OffsetSamplerDescriptor(
                      sampler_bindless_heap_cpu_start_, sampler_index));
              texture_cache_bindless_sampler_map_.emplace(
                  sampler_parameters.value, sampler_index);
            }
            current_sampler_bindless_indices_vertex_[j] = sampler_index;
          }
        }
        if (samplers_overflowed) {
          continue;
        }
        if (sampler_count_pixel &&
            !cbuffer_binding_descriptor_indices_pixel_.up_to_date) {
          current_sampler_bindless_indices_pixel_.resize(
              std::max(current_sampler_bindless_indices_pixel_.size(),
                       size_t(sampler_count_pixel)));
          for (uint32_t j = 0; j < sampler_count_pixel; ++j) {
            D3D12TextureCache::SamplerParameters sampler_parameters =
                current_samplers_pixel_[j];
            uint32_t sampler_index;
            auto it = texture_cache_bindless_sampler_map_.find(
                sampler_parameters.value);
            if (it != texture_cache_bindless_sampler_map_.end()) {
              sampler_index = it->second;
            } else {
              if (sampler_bindless_heap_allocated_ >= kSamplerHeapSize) {
                samplers_overflowed = true;
                break;
              }
              sampler_index = sampler_bindless_heap_allocated_++;
              texture_cache_->WriteSampler(
                  sampler_parameters,
                  provider.OffsetSamplerDescriptor(
                      sampler_bindless_heap_cpu_start_, sampler_index));
              texture_cache_bindless_sampler_map_.emplace(
                  sampler_parameters.value, sampler_index);
            }
            current_sampler_bindless_indices_pixel_[j] = sampler_index;
          }
        }
        if (!samplers_overflowed) {
          break;
        }
      }
    }

    if (!cbuffer_binding_descriptor_indices_vertex_.up_to_date) {
      uint32_t* descriptor_indices =
          reinterpret_cast<uint32_t*>(constant_buffer_pool_->Request(
              frame_current_,
              std::max(texture_count_vertex + sampler_count_vertex, size_t(1)) *
                  sizeof(uint32_t),
              D3D12_CONSTANT_BUFFER_DATA_PLACEMENT_ALIGNMENT, nullptr, nullptr,
              &cbuffer_binding_descriptor_indices_vertex_.address));
      if (!descriptor_indices) {
        return false;
      }
      for (size_t i = 0; i < texture_count_vertex; ++i) {
        if (i + 8 < texture_count_vertex) {
          texture_cache_->PrefetchTextureBinding<swcache::PrefetchTag::Level2>(
              textures_vertex[i + 8].fetch_constant);
        }
        const D3D12Shader::TextureBinding& texture = textures_vertex[i];
        descriptor_indices[texture.bindless_descriptor_index] =
            texture_cache_->GetActiveTextureBindlessSRVIndex(texture) -
            uint32_t(SystemBindlessView::kUnboundedSRVsStart);
      }
      current_texture_layout_uid_vertex_ = texture_layout_uid_vertex;
      if (texture_count_vertex) {
        current_texture_srv_keys_vertex_.resize(
            std::max(current_texture_srv_keys_vertex_.size(),
                     size_t(texture_count_vertex)));
        texture_cache_->WriteActiveTextureSRVKeys(
            current_texture_srv_keys_vertex_.data(), textures_vertex.data(),
            texture_count_vertex);
      }
      // Current samplers have already been updated.
      for (size_t i = 0; i < sampler_count_vertex; ++i) {
        descriptor_indices[samplers_vertex[i].bindless_descriptor_index] =
            current_sampler_bindless_indices_vertex_[i];
      }
      cbuffer_binding_descriptor_indices_vertex_.up_to_date = true;
      current_graphics_root_up_to_date_ &=
          ~(1u << kRootParameter_Bindless_DescriptorIndicesVertex);
    }

    if (!cbuffer_binding_descriptor_indices_pixel_.up_to_date) {
      uint32_t* descriptor_indices =
          reinterpret_cast<uint32_t*>(constant_buffer_pool_->Request(
              frame_current_,
              std::max(texture_count_pixel + sampler_count_pixel, size_t(1)) *
                  sizeof(uint32_t),
              D3D12_CONSTANT_BUFFER_DATA_PLACEMENT_ALIGNMENT, nullptr, nullptr,
              &cbuffer_binding_descriptor_indices_pixel_.address));
      if (!descriptor_indices) {
        return false;
      }
      for (size_t i = 0; i < texture_count_pixel; ++i) {
        const D3D12Shader::TextureBinding& texture = (*textures_pixel)[i];
        descriptor_indices[texture.bindless_descriptor_index] =
            texture_cache_->GetActiveTextureBindlessSRVIndex(texture) -
            uint32_t(SystemBindlessView::kUnboundedSRVsStart);
      }
      current_texture_layout_uid_pixel_ = texture_layout_uid_pixel;
      if (texture_count_pixel) {
        current_texture_srv_keys_pixel_.resize(
            std::max(current_texture_srv_keys_pixel_.size(),
                     size_t(texture_count_pixel)));
        texture_cache_->WriteActiveTextureSRVKeys(
            current_texture_srv_keys_pixel_.data(), textures_pixel->data(),
            texture_count_pixel);
      }
      // Current samplers have already been updated.
      for (size_t i = 0; i < sampler_count_pixel; ++i) {
        descriptor_indices[(*samplers_pixel)[i].bindless_descriptor_index] =
            current_sampler_bindless_indices_pixel_[i];
      }
      cbuffer_binding_descriptor_indices_pixel_.up_to_date = true;
      current_graphics_root_up_to_date_ &=
          ~(1u << kRootParameter_Bindless_DescriptorIndicesPixel);
    }
  } else {
    bool retflag;
    bool retval = UpdateBindings_BindfulPath(
        texture_layout_uid_vertex, textures_vertex, texture_layout_uid_pixel,
        textures_pixel, sampler_count_vertex, sampler_count_pixel, retflag);
    if (retflag) {
      return retval;
    }
  }

  // Update the root parameters.
  if (!(current_graphics_root_up_to_date_ &
        (1u << root_parameter_fetch_constants))) {
    deferred_command_list_.D3DSetGraphicsRootConstantBufferView(
        root_parameter_fetch_constants, cbuffer_binding_fetch_.address);
    current_graphics_root_up_to_date_ |= 1u << root_parameter_fetch_constants;
  }
  if (!(current_graphics_root_up_to_date_ &
        (1u << root_parameter_float_constants_vertex))) {
    deferred_command_list_.D3DSetGraphicsRootConstantBufferView(
        root_parameter_float_constants_vertex,
        cbuffer_binding_float_vertex_.address);
    current_graphics_root_up_to_date_ |=
        1u << root_parameter_float_constants_vertex;
  }
  if (!(current_graphics_root_up_to_date_ &
        (1u << root_parameter_float_constants_pixel))) {
    deferred_command_list_.D3DSetGraphicsRootConstantBufferView(
        root_parameter_float_constants_pixel,
        cbuffer_binding_float_pixel_.address);
    current_graphics_root_up_to_date_ |=
        1u << root_parameter_float_constants_pixel;
  }
  if (!(current_graphics_root_up_to_date_ &
        (1u << root_parameter_system_constants))) {
    deferred_command_list_.D3DSetGraphicsRootConstantBufferView(
        root_parameter_system_constants, cbuffer_binding_system_.address);
    current_graphics_root_up_to_date_ |= 1u << root_parameter_system_constants;
  }
  if (!(current_graphics_root_up_to_date_ &
        (1u << root_parameter_bool_loop_constants))) {
    deferred_command_list_.D3DSetGraphicsRootConstantBufferView(
        root_parameter_bool_loop_constants, cbuffer_binding_bool_loop_.address);
    current_graphics_root_up_to_date_ |= 1u
                                         << root_parameter_bool_loop_constants;
  }
  if (!(current_graphics_root_up_to_date_ &
        (1u << root_parameter_shared_memory_and_bindful_edram))) {
    assert_true(current_shared_memory_binding_is_uav_.has_value());
    D3D12_GPU_DESCRIPTOR_HANDLE gpu_handle_shared_memory_and_bindful_edram;
    if (bindless_resources_used_) {
      gpu_handle_shared_memory_and_bindful_edram =
          provider.OffsetViewDescriptor(
              view_bindless_heap_gpu_start_,
              uint32_t(current_shared_memory_binding_is_uav_.value()
                           ? SystemBindlessView ::
                                 kNullRawSRVAndSharedMemoryRawUAVStart
                           : SystemBindlessView ::
                                 kSharedMemoryRawSRVAndNullRawUAVStart));
    } else {
      gpu_handle_shared_memory_and_bindful_edram =
          current_shared_memory_binding_is_uav_.value()
              ? gpu_handle_shared_memory_uav_and_edram_
              : gpu_handle_shared_memory_srv_and_edram_;
    }
    deferred_command_list_.D3DSetGraphicsRootDescriptorTable(
        root_parameter_shared_memory_and_bindful_edram,
        gpu_handle_shared_memory_and_bindful_edram);
    current_graphics_root_up_to_date_ |=
        1u << root_parameter_shared_memory_and_bindful_edram;
  }
  if (bindless_resources_used_) {
    if (!(current_graphics_root_up_to_date_ &
          (1u << kRootParameter_Bindless_DescriptorIndicesPixel))) {
      deferred_command_list_.D3DSetGraphicsRootConstantBufferView(
          kRootParameter_Bindless_DescriptorIndicesPixel,
          cbuffer_binding_descriptor_indices_pixel_.address);
      current_graphics_root_up_to_date_ |=
          1u << kRootParameter_Bindless_DescriptorIndicesPixel;
    }
    if (!(current_graphics_root_up_to_date_ &
          (1u << kRootParameter_Bindless_DescriptorIndicesVertex))) {
      deferred_command_list_.D3DSetGraphicsRootConstantBufferView(
          kRootParameter_Bindless_DescriptorIndicesVertex,
          cbuffer_binding_descriptor_indices_vertex_.address);
      current_graphics_root_up_to_date_ |=
          1u << kRootParameter_Bindless_DescriptorIndicesVertex;
    }
    if (!(current_graphics_root_up_to_date_ &
          (1u << kRootParameter_Bindless_SamplerHeap))) {
      deferred_command_list_.D3DSetGraphicsRootDescriptorTable(
          kRootParameter_Bindless_SamplerHeap,
          sampler_bindless_heap_gpu_start_);
      current_graphics_root_up_to_date_ |=
          1u << kRootParameter_Bindless_SamplerHeap;
    }
    if (!(current_graphics_root_up_to_date_ &
          (1u << kRootParameter_Bindless_ViewHeap))) {
      deferred_command_list_.D3DSetGraphicsRootDescriptorTable(
          kRootParameter_Bindless_ViewHeap, view_bindless_heap_gpu_start_);
      current_graphics_root_up_to_date_ |= 1u
                                           << kRootParameter_Bindless_ViewHeap;
    }
  } else {
    UpdateBindings_UpdateRootBindful();
  }

  return true;
}
XE_COLD
XE_NOINLINE
void D3D12CommandProcessor::UpdateBindings_UpdateRootBindful() {
  uint32_t extra_index;
  extra_index = current_graphics_root_bindful_extras_.textures_pixel;
  if (extra_index != RootBindfulExtraParameterIndices::kUnavailable &&
      !(current_graphics_root_up_to_date_ & (1u << extra_index))) {
    deferred_command_list_.D3DSetGraphicsRootDescriptorTable(
        extra_index, gpu_handle_textures_pixel_);
    current_graphics_root_up_to_date_ |= 1u << extra_index;
  }
  extra_index = current_graphics_root_bindful_extras_.samplers_pixel;
  if (extra_index != RootBindfulExtraParameterIndices::kUnavailable &&
      !(current_graphics_root_up_to_date_ & (1u << extra_index))) {
    deferred_command_list_.D3DSetGraphicsRootDescriptorTable(
        extra_index, gpu_handle_samplers_pixel_);
    current_graphics_root_up_to_date_ |= 1u << extra_index;
  }
  extra_index = current_graphics_root_bindful_extras_.textures_vertex;
  if (extra_index != RootBindfulExtraParameterIndices::kUnavailable &&
      !(current_graphics_root_up_to_date_ & (1u << extra_index))) {
    deferred_command_list_.D3DSetGraphicsRootDescriptorTable(
        extra_index, gpu_handle_textures_vertex_);
    current_graphics_root_up_to_date_ |= 1u << extra_index;
  }
  extra_index = current_graphics_root_bindful_extras_.samplers_vertex;
  if (extra_index != RootBindfulExtraParameterIndices::kUnavailable &&
      !(current_graphics_root_up_to_date_ & (1u << extra_index))) {
    deferred_command_list_.D3DSetGraphicsRootDescriptorTable(
        extra_index, gpu_handle_samplers_vertex_);
    current_graphics_root_up_to_date_ |= 1u << extra_index;
  }
}
XE_NOINLINE
XE_COLD
bool D3D12CommandProcessor::UpdateBindings_BindfulPath(
    const size_t texture_layout_uid_vertex,
    const std::vector<xe::gpu::DxbcShader::TextureBinding>& textures_vertex,
    const size_t texture_layout_uid_pixel,
    const std::vector<xe::gpu::DxbcShader::TextureBinding>* textures_pixel,
    const size_t sampler_count_vertex, const size_t sampler_count_pixel,
    bool& retflag) {
  retflag = true;
  auto& provider = this->GetD3D12Provider();
  size_t texture_count_pixel = textures_pixel ? textures_pixel->size() : 0;
  size_t texture_count_vertex = textures_vertex.size();
  //
  // Bindful descriptors path.
  //

  // See what descriptors need to be updated.
  // Samplers have already been checked.
  bool write_textures_vertex =
      texture_count_vertex &&
      (!bindful_textures_written_vertex_ ||
       current_texture_layout_uid_vertex_ != texture_layout_uid_vertex ||
       !texture_cache_->AreActiveTextureSRVKeysUpToDate(
           current_texture_srv_keys_vertex_.data(), textures_vertex.data(),
           texture_count_vertex));
  bool write_textures_pixel =
      texture_count_pixel &&
      (!bindful_textures_written_pixel_ ||
       current_texture_layout_uid_pixel_ != texture_layout_uid_pixel ||
       !texture_cache_->AreActiveTextureSRVKeysUpToDate(
           current_texture_srv_keys_pixel_.data(), textures_pixel->data(),
           texture_count_pixel));
  bool write_samplers_vertex =
      sampler_count_vertex && !bindful_samplers_written_vertex_;
  bool write_samplers_pixel =
      sampler_count_pixel && !bindful_samplers_written_pixel_;
  bool edram_rov_used = render_target_cache_->GetPath() ==
                        RenderTargetCache::Path::kPixelShaderInterlock;

  // Allocate the descriptors.
  size_t view_count_partial_update = 0;
  if (write_textures_vertex) {
    view_count_partial_update += texture_count_vertex;
  }
  if (write_textures_pixel) {
    view_count_partial_update += texture_count_pixel;
  }
  // All the constants + shared memory SRV and UAV + textures.
  size_t view_count_full_update =
      2 + texture_count_vertex + texture_count_pixel;
  if (edram_rov_used) {
    // + EDRAM UAV.
    ++view_count_full_update;
  }
  D3D12_CPU_DESCRIPTOR_HANDLE view_cpu_handle;
  D3D12_GPU_DESCRIPTOR_HANDLE view_gpu_handle;
  uint32_t descriptor_size_view = provider.GetViewDescriptorSize();
  uint64_t view_heap_index = RequestViewBindfulDescriptors(
      draw_view_bindful_heap_index_, uint32_t(view_count_partial_update),
      uint32_t(view_count_full_update), view_cpu_handle, view_gpu_handle);
  if (view_heap_index ==
      ui::d3d12::D3D12DescriptorHeapPool::kHeapIndexInvalid) {
    XELOGE("Failed to allocate view descriptors");
    return false;
  }
  size_t sampler_count_partial_update = 0;
  if (write_samplers_vertex) {
    sampler_count_partial_update += sampler_count_vertex;
  }
  if (write_samplers_pixel) {
    sampler_count_partial_update += sampler_count_pixel;
  }
  D3D12_CPU_DESCRIPTOR_HANDLE sampler_cpu_handle = {};
  D3D12_GPU_DESCRIPTOR_HANDLE sampler_gpu_handle = {};
  uint32_t descriptor_size_sampler = provider.GetSamplerDescriptorSize();
  uint64_t sampler_heap_index =
      ui::d3d12::D3D12DescriptorHeapPool::kHeapIndexInvalid;
  if (sampler_count_vertex != 0 || sampler_count_pixel != 0) {
    sampler_heap_index = RequestSamplerBindfulDescriptors(
        draw_sampler_bindful_heap_index_,
        uint32_t(sampler_count_partial_update),
        uint32_t(sampler_count_vertex + sampler_count_pixel),
        sampler_cpu_handle, sampler_gpu_handle);
    if (sampler_heap_index ==
        ui::d3d12::D3D12DescriptorHeapPool::kHeapIndexInvalid) {
      XELOGE("Failed to allocate sampler descriptors");
      return false;
    }
  }
  if (draw_view_bindful_heap_index_ != view_heap_index) {
    // Need to update all view descriptors.
    write_textures_vertex = texture_count_vertex != 0;
    write_textures_pixel = texture_count_pixel != 0;
    bindful_textures_written_vertex_ = false;
    bindful_textures_written_pixel_ = false;
    // If updating fully, write the shared memory SRV and UAV descriptors and,
    // if needed, the EDRAM descriptor.
    gpu_handle_shared_memory_srv_and_edram_ = view_gpu_handle;
    shared_memory_->WriteRawSRVDescriptor(view_cpu_handle);
    view_cpu_handle.ptr += descriptor_size_view;
    view_gpu_handle.ptr += descriptor_size_view;
    shared_memory_->WriteRawUAVDescriptor(view_cpu_handle);
    view_cpu_handle.ptr += descriptor_size_view;
    view_gpu_handle.ptr += descriptor_size_view;
    if (edram_rov_used) {
      render_target_cache_->WriteEdramUintPow2UAVDescriptor(view_cpu_handle, 2);
      view_cpu_handle.ptr += descriptor_size_view;
      view_gpu_handle.ptr += descriptor_size_view;
    }
    // Null SRV + UAV + EDRAM.
    gpu_handle_shared_memory_uav_and_edram_ = view_gpu_handle;
    ui::d3d12::util::CreateBufferRawSRV(provider.GetDevice(), view_cpu_handle, nullptr, 0);
    view_cpu_handle.ptr += descriptor_size_view;
    view_gpu_handle.ptr += descriptor_size_view;
    shared_memory_->WriteRawUAVDescriptor(view_cpu_handle);
    view_cpu_handle.ptr += descriptor_size_view;
    view_gpu_handle.ptr += descriptor_size_view;
    if (edram_rov_used) {
      render_target_cache_->WriteEdramUintPow2UAVDescriptor(view_cpu_handle, 2);
      view_cpu_handle.ptr += descriptor_size_view;
      view_gpu_handle.ptr += descriptor_size_view;
    }
    current_graphics_root_up_to_date_ &=
        ~(1u << kRootParameter_Bindful_SharedMemoryAndEdram);
  }
  if (sampler_heap_index !=
          ui::d3d12::D3D12DescriptorHeapPool::kHeapIndexInvalid &&
      draw_sampler_bindful_heap_index_ != sampler_heap_index) {
    write_samplers_vertex = sampler_count_vertex != 0;
    write_samplers_pixel = sampler_count_pixel != 0;
    bindful_samplers_written_vertex_ = false;
    bindful_samplers_written_pixel_ = false;
  }

  // Write the descriptors.
  if (write_textures_vertex) {
    assert_true(current_graphics_root_bindful_extras_.textures_vertex !=
                RootBindfulExtraParameterIndices::kUnavailable);
    gpu_handle_textures_vertex_ = view_gpu_handle;
    for (size_t i = 0; i < texture_count_vertex; ++i) {
      texture_cache_->WriteActiveTextureBindfulSRV(textures_vertex[i],
                                                   view_cpu_handle);
      view_cpu_handle.ptr += descriptor_size_view;
      view_gpu_handle.ptr += descriptor_size_view;
    }
    current_texture_layout_uid_vertex_ = texture_layout_uid_vertex;
    current_texture_srv_keys_vertex_.resize(std::max(
        current_texture_srv_keys_vertex_.size(), size_t(texture_count_vertex)));
    texture_cache_->WriteActiveTextureSRVKeys(
        current_texture_srv_keys_vertex_.data(), textures_vertex.data(),
        texture_count_vertex);
    bindful_textures_written_vertex_ = true;
    current_graphics_root_up_to_date_ &=
        ~(1u << current_graphics_root_bindful_extras_.textures_vertex);
  }
  if (write_textures_pixel) {
    assert_true(current_graphics_root_bindful_extras_.textures_pixel !=
                RootBindfulExtraParameterIndices::kUnavailable);
    gpu_handle_textures_pixel_ = view_gpu_handle;
    for (size_t i = 0; i < texture_count_pixel; ++i) {
      texture_cache_->WriteActiveTextureBindfulSRV((*textures_pixel)[i],
                                                   view_cpu_handle);
      view_cpu_handle.ptr += descriptor_size_view;
      view_gpu_handle.ptr += descriptor_size_view;
    }
    current_texture_layout_uid_pixel_ = texture_layout_uid_pixel;
    current_texture_srv_keys_pixel_.resize(std::max(
        current_texture_srv_keys_pixel_.size(), size_t(texture_count_pixel)));
    texture_cache_->WriteActiveTextureSRVKeys(
        current_texture_srv_keys_pixel_.data(), textures_pixel->data(),
        texture_count_pixel);
    bindful_textures_written_pixel_ = true;
    current_graphics_root_up_to_date_ &=
        ~(1u << current_graphics_root_bindful_extras_.textures_pixel);
  }
  if (write_samplers_vertex) {
    assert_true(current_graphics_root_bindful_extras_.samplers_vertex !=
                RootBindfulExtraParameterIndices::kUnavailable);
    gpu_handle_samplers_vertex_ = sampler_gpu_handle;
    for (size_t i = 0; i < sampler_count_vertex; ++i) {
      texture_cache_->WriteSampler(current_samplers_vertex_[i],
                                   sampler_cpu_handle);
      sampler_cpu_handle.ptr += descriptor_size_sampler;
      sampler_gpu_handle.ptr += descriptor_size_sampler;
    }
    // Current samplers have already been updated.
    bindful_samplers_written_vertex_ = true;
    current_graphics_root_up_to_date_ &=
        ~(1u << current_graphics_root_bindful_extras_.samplers_vertex);
  }
  if (write_samplers_pixel) {
    assert_true(current_graphics_root_bindful_extras_.samplers_pixel !=
                RootBindfulExtraParameterIndices::kUnavailable);
    gpu_handle_samplers_pixel_ = sampler_gpu_handle;
    for (size_t i = 0; i < sampler_count_pixel; ++i) {
      texture_cache_->WriteSampler(current_samplers_pixel_[i],
                                   sampler_cpu_handle);
      sampler_cpu_handle.ptr += descriptor_size_sampler;
      sampler_gpu_handle.ptr += descriptor_size_sampler;
    }
    // Current samplers have already been updated.
    bindful_samplers_written_pixel_ = true;
    current_graphics_root_up_to_date_ &=
        ~(1u << current_graphics_root_bindful_extras_.samplers_pixel);
  }

  // Wrote new descriptors on the current page.
  draw_view_bindful_heap_index_ = view_heap_index;
  if (sampler_heap_index !=
      ui::d3d12::D3D12DescriptorHeapPool::kHeapIndexInvalid) {
    draw_sampler_bindful_heap_index_ = sampler_heap_index;
  }
  retflag = false;
  return {};
}

ID3D12Resource* D3D12CommandProcessor::RequestReadbackBuffer(uint32_t size) {
  if (size == 0) {
    return nullptr;
  }
  size = xe::align(size, kReadbackBufferSizeIncrement);
  if (size > readback_buffer_size_) {
    const ui::d3d12::D3D12Provider& provider = GetD3D12Provider();
    ID3D12Device* device = provider.GetDevice();
    D3D12_RESOURCE_DESC buffer_desc;
    ui::d3d12::util::FillBufferResourceDesc(buffer_desc, size,
                                            D3D12_RESOURCE_FLAG_NONE);
    ID3D12Resource* buffer;
    if (FAILED(device->CreateCommittedResource(
            &ui::d3d12::util::kHeapPropertiesReadback,
            provider.GetHeapFlagCreateNotZeroed(), &buffer_desc,
            D3D12_RESOURCE_STATE_COPY_DEST, nullptr, IID_PPV_ARGS(&buffer)))) {
      XELOGE("Failed to create a {} MB readback buffer", size >> 20);
      return nullptr;
    }
    if (readback_buffer_ != nullptr) {
      readback_buffer_->Release();
    }
    readback_buffer_ = buffer;
    readback_buffer_size_ = size;
  }
  return readback_buffer_;
}

void D3D12CommandProcessor::WriteGammaRampSRV(
    bool is_pwl, D3D12_CPU_DESCRIPTOR_HANDLE handle) const {
  ID3D12Device* device = GetD3D12Provider().GetDevice();
  D3D12_SHADER_RESOURCE_VIEW_DESC desc;
  desc.Format = DXGI_FORMAT_R10G10B10A2_UNORM;
  desc.ViewDimension = D3D12_SRV_DIMENSION_BUFFER;
  desc.Shader4ComponentMapping = D3D12_DEFAULT_SHADER_4_COMPONENT_MAPPING;
  desc.Buffer.StructureByteStride = 0;
  desc.Buffer.Flags = D3D12_BUFFER_SRV_FLAG_NONE;
  if (is_pwl) {
    desc.Format = DXGI_FORMAT_R16G16_UINT;
    desc.Buffer.FirstElement = 256 * 4 / 4;
    desc.Buffer.NumElements = 128 * 3;
  } else {
    desc.Format = DXGI_FORMAT_R10G10B10A2_UNORM;
    desc.Buffer.FirstElement = 0;
    desc.Buffer.NumElements = 256;
  }
  device->CreateShaderResourceView(gamma_ramp_buffer_.Get(), &desc, handle);
}

#define COMMAND_PROCESSOR D3D12CommandProcessor

#include "../pm4_command_processor_implement.h"
#undef COMMAND_PROCESSOR
}  // namespace d3d12
}  // namespace gpu
}  // namespace xe<|MERGE_RESOLUTION|>--- conflicted
+++ resolved
@@ -2574,11 +2574,8 @@
     return false;
   }
   pipeline_cache_->AnalyzeShaderUcode(*vertex_shader);
-<<<<<<< HEAD
-  const bool memexport_used_vertex = vertex_shader->is_valid_memexport_used();
-=======
-  bool memexport_used_vertex = vertex_shader->memexport_eM_written() != 0;
->>>>>>> c5e6352c
+
+  const bool memexport_used_vertex = vertex_shader->memexport_eM_written() != 0;
 
   // Pixel shader analysis.
   bool primitive_polygonal = draw_util::IsPrimitivePolygonal(regs);
@@ -2606,16 +2603,10 @@
       return true;
     }
   }
-<<<<<<< HEAD
 
   const bool memexport_used_pixel =
-      pixel_shader && pixel_shader->is_valid_memexport_used();
+      pixel_shader && (pixel_shader->memexport_eM_written() != 0);
   const bool memexport_used = memexport_used_vertex || memexport_used_pixel;
-=======
-  bool memexport_used_pixel =
-      pixel_shader && (pixel_shader->memexport_eM_written() != 0);
-  bool memexport_used = memexport_used_vertex || memexport_used_pixel;
->>>>>>> c5e6352c
 
   if (!BeginSubmission(true)) {
     return false;
@@ -2795,7 +2786,6 @@
         switch (vfetch_constant.type) {
           case xenos::FetchConstantType::kVertex:
             break;
-<<<<<<< HEAD
           case xenos::FetchConstantType::kInvalidVertex:
             if (cvars::gpu_allow_invalid_fetch_constants) {
               break;
@@ -2837,31 +2827,8 @@
           return false;
         }
       }
-=======
-          }
-          XELOGW(
-              "Vertex fetch constant {} ({:08X} {:08X}) has \"invalid\" type! "
-              "This is incorrect behavior, but you can try bypassing this by "
-              "launching Xenia with --gpu_allow_invalid_fetch_constants=true.",
-              vfetch_index, vfetch_constant.dword_0, vfetch_constant.dword_1);
-          return false;
-        default:
-          XELOGW(
-              "Vertex fetch constant {} ({:08X} {:08X}) is completely invalid!",
-              vfetch_index, vfetch_constant.dword_0, vfetch_constant.dword_1);
-          return false;
-      }
-      if (!shared_memory_->RequestRange(vfetch_constant.address << 2,
-                                        vfetch_constant.size << 2)) {
-        XELOGE(
-            "Failed to request vertex buffer at 0x{:08X} (size {}) in the "
-            "shared memory",
-            vfetch_constant.address << 2, vfetch_constant.size << 2);
-        return false;
-      }
-    }
-  }
-
+    }
+  }
   // Gather memexport ranges and ensure the heaps for them are resident, and
   // also load the data surrounding the export and to fill the regions that
   // won't be modified by the shaders.
@@ -2880,18 +2847,7 @@
           "shared memory",
           memexport_range.base_address_dwords << 2, memexport_range.size_bytes);
       return false;
->>>>>>> c5e6352c
-    }
-  }
-  // Gather memexport ranges and ensure the heaps for them are resident, and
-  // also load the data surrounding the export and to fill the regions that
-  // won't be modified by the shaders.
-
-  memexport_range_count_ = 0;
-  if (memexport_used_vertex || memexport_used_pixel) {
-    bool retflag;
-    bool retval = GatherMemexportRangesAndMakeResident(retflag);
-    if (retflag) return retval;
+    }
   }
   // Primitive topology.
   D3D_PRIMITIVE_TOPOLOGY primitive_topology;
@@ -2990,11 +2946,22 @@
           // If the shared memory is a UAV, it can't be used as an index buffer
           // (UAV is a read/write state, index buffer is a read-only state).
           // Need to copy the indices to a buffer in the index buffer state.
-          bool retflag;
-          bool retval = HandleMemexportGuestDMA(
-              scratch_index_buffer, index_buffer_view,
-              primitive_processing_result.guest_index_base, retflag);
-          if (retflag) return retval;
+          scratch_index_buffer = RequestScratchGPUBuffer(
+              index_buffer_view.SizeInBytes, D3D12_RESOURCE_STATE_COPY_DEST);
+          if (scratch_index_buffer == nullptr) {
+            return false;
+          }
+          shared_memory_->UseAsCopySource();
+          SubmitBarriers();
+          deferred_command_list_.D3DCopyBufferRegion(
+              scratch_index_buffer, 0, shared_memory_->GetBuffer(),
+              primitive_processing_result.guest_index_base,
+              index_buffer_view.SizeInBytes);
+          PushTransitionBarrier(scratch_index_buffer,
+                                D3D12_RESOURCE_STATE_COPY_DEST,
+                                D3D12_RESOURCE_STATE_INDEX_BUFFER);
+          index_buffer_view.BufferLocation =
+              scratch_index_buffer->GetGPUVirtualAddress();
         } else {
           index_buffer_view.BufferLocation =
               shared_memory_->GetGPUAddress() +
@@ -3032,9 +2999,6 @@
   }
 
   if (memexport_used) {
-<<<<<<< HEAD
-    HandleMemexportDrawOrdering_AndReadback();
-=======
     // Make sure this memexporting draw is ordered with other work using shared
     // memory as a UAV.
     // TODO(Triang3l): Find some PM4 command that can be used for indication of
@@ -3092,199 +3056,9 @@
         }
       }
     }
->>>>>>> c5e6352c
   }
 
   return true;
-}
-XE_COLD
-XE_NOINLINE
-bool D3D12CommandProcessor::HandleMemexportGuestDMA(
-    ID3D12Resource*& scratch_index_buffer,
-    D3D12_INDEX_BUFFER_VIEW& index_buffer_view, uint32_t guest_index_base,
-    // xe::gpu::PrimitiveProcessor::ProcessingResult&
-    // primitive_processing_result,
-    bool& retflag) {
-  retflag = true;
-  scratch_index_buffer = RequestScratchGPUBuffer(
-      index_buffer_view.SizeInBytes, D3D12_RESOURCE_STATE_COPY_DEST);
-  if (scratch_index_buffer == nullptr) {
-    return false;
-  }
-  shared_memory_->UseAsCopySource();
-  SubmitBarriers();
-  deferred_command_list_.D3DCopyBufferRegion(
-      scratch_index_buffer, 0, shared_memory_->GetBuffer(), guest_index_base,
-      index_buffer_view.SizeInBytes);
-  PushTransitionBarrier(scratch_index_buffer, D3D12_RESOURCE_STATE_COPY_DEST,
-                        D3D12_RESOURCE_STATE_INDEX_BUFFER);
-  index_buffer_view.BufferLocation =
-      scratch_index_buffer->GetGPUVirtualAddress();
-  retflag = false;
-  return {};
-}
-XE_NOINLINE
-XE_COLD
-bool D3D12CommandProcessor::GatherMemexportRangesAndMakeResident(
-    bool& retflag) {
-  auto vertex_shader = static_cast<D3D12Shader*>(active_vertex_shader());
-  auto pixel_shader = static_cast<D3D12Shader*>(active_pixel_shader());
-  const xe::gpu::RegisterFile& regs = *register_file_;
-  const bool memexport_used_vertex = vertex_shader->is_valid_memexport_used();
-  const bool memexport_used_pixel =
-      pixel_shader && pixel_shader->is_valid_memexport_used();
-  retflag = true;
-  if (memexport_used_vertex) {
-    for (uint32_t constant_index :
-         vertex_shader->memexport_stream_constants()) {
-      const auto& memexport_stream = regs.Get<xenos::xe_gpu_memexport_stream_t>(
-          XE_GPU_REG_SHADER_CONSTANT_000_X + constant_index * 4);
-      if (memexport_stream.index_count == 0) {
-        continue;
-      }
-      uint32_t memexport_format_size =
-          GetSupportedMemExportFormatSize(memexport_stream.format);
-      if (memexport_format_size == 0) {
-        XELOGE("Unsupported memexport format {}",
-               FormatInfo::GetName(
-                   xenos::TextureFormat(uint32_t(memexport_stream.format))));
-        return false;
-      }
-      uint32_t memexport_size_dwords =
-          memexport_stream.index_count * memexport_format_size;
-      // Try to reduce the number of shared memory operations when writing
-      // different elements into the same buffer through different exports
-      // (happens in 4D5307E6).
-      bool memexport_range_reused = false;
-      for (uint32_t i = 0; i < memexport_range_count_; ++i) {
-        MemExportRange& memexport_range = memexport_ranges_[i];
-        if (memexport_range.base_address_dwords ==
-            memexport_stream.base_address) {
-          memexport_range.size_dwords =
-              std::max(memexport_range.size_dwords, memexport_size_dwords);
-          memexport_range_reused = true;
-          break;
-        }
-      }
-      // Add a new range if haven't expanded an existing one.
-      if (!memexport_range_reused) {
-        MemExportRange& memexport_range =
-            memexport_ranges_[memexport_range_count_++];
-        memexport_range.base_address_dwords = memexport_stream.base_address;
-        memexport_range.size_dwords = memexport_size_dwords;
-      }
-    }
-  }
-  if (memexport_used_pixel) {
-    for (uint32_t constant_index : pixel_shader->memexport_stream_constants()) {
-      const auto& memexport_stream = regs.Get<xenos::xe_gpu_memexport_stream_t>(
-          XE_GPU_REG_SHADER_CONSTANT_256_X + constant_index * 4);
-      if (memexport_stream.index_count == 0) {
-        continue;
-      }
-      uint32_t memexport_format_size =
-          GetSupportedMemExportFormatSize(memexport_stream.format);
-      if (memexport_format_size == 0) {
-        XELOGE("Unsupported memexport format {}",
-               FormatInfo::GetName(
-                   xenos::TextureFormat(uint32_t(memexport_stream.format))));
-        return false;
-      }
-      uint32_t memexport_size_dwords =
-          memexport_stream.index_count * memexport_format_size;
-      bool memexport_range_reused = false;
-      for (uint32_t i = 0; i < memexport_range_count_; ++i) {
-        MemExportRange& memexport_range = memexport_ranges_[i];
-        if (memexport_range.base_address_dwords ==
-            memexport_stream.base_address) {
-          memexport_range.size_dwords =
-              std::max(memexport_range.size_dwords, memexport_size_dwords);
-          memexport_range_reused = true;
-          break;
-        }
-      }
-      if (!memexport_range_reused) {
-        MemExportRange& memexport_range =
-            memexport_ranges_[memexport_range_count_++];
-        memexport_range.base_address_dwords = memexport_stream.base_address;
-        memexport_range.size_dwords = memexport_size_dwords;
-      }
-    }
-  }
-  for (uint32_t i = 0; i < memexport_range_count_; ++i) {
-    const MemExportRange& memexport_range = memexport_ranges_[i];
-    if (!shared_memory_->RequestRange(memexport_range.base_address_dwords << 2,
-                                      memexport_range.size_dwords << 2)) {
-      XELOGE(
-          "Failed to request memexport stream at 0x{:08X} (size {}) in the "
-          "shared memory",
-          memexport_range.base_address_dwords << 2,
-          memexport_range.size_dwords << 2);
-      return false;
-    }
-  }
-  retflag = false;
-  return {};
-}
-XE_NOINLINE
-XE_COLD
-void D3D12CommandProcessor::HandleMemexportDrawOrdering_AndReadback() {
-  // Make sure this memexporting draw is ordered with other work using shared
-  // memory as a UAV.
-  // TODO(Triang3l): Find some PM4 command that can be used for indication of
-  // when memexports should be awaited?
-  shared_memory_->MarkUAVWritesCommitNeeded();
-  // Invalidate textures in memexported memory and watch for changes.
-  for (uint32_t i = 0; i < memexport_range_count_; ++i) {
-    const MemExportRange& memexport_range = memexport_ranges_[i];
-    shared_memory_->RangeWrittenByGpu(memexport_range.base_address_dwords << 2,
-                                      memexport_range.size_dwords << 2, false);
-  }
-  if (cvars::d3d12_readback_memexport) {
-    // Read the exported data on the CPU.
-    uint32_t memexport_total_size = 0;
-    for (uint32_t i = 0; i < memexport_range_count_; ++i) {
-      memexport_total_size += memexport_ranges_[i].size_dwords << 2;
-    }
-    if (memexport_total_size != 0) {
-      ID3D12Resource* readback_buffer =
-          RequestReadbackBuffer(memexport_total_size);
-      if (readback_buffer != nullptr) {
-        shared_memory_->UseAsCopySource();
-        SubmitBarriers();
-        ID3D12Resource* shared_memory_buffer = shared_memory_->GetBuffer();
-        uint32_t readback_buffer_offset = 0;
-        for (uint32_t i = 0; i < memexport_range_count_; ++i) {
-          const MemExportRange& memexport_range = memexport_ranges_[i];
-          uint32_t memexport_range_size = memexport_range.size_dwords << 2;
-          deferred_command_list_.D3DCopyBufferRegion(
-              readback_buffer, readback_buffer_offset, shared_memory_buffer,
-              memexport_range.base_address_dwords << 2, memexport_range_size);
-          readback_buffer_offset += memexport_range_size;
-        }
-        if (AwaitAllQueueOperationsCompletion()) {
-          D3D12_RANGE readback_range;
-          readback_range.Begin = 0;
-          readback_range.End = memexport_total_size;
-          void* readback_mapping;
-          if (SUCCEEDED(readback_buffer->Map(0, &readback_range,
-                                             &readback_mapping))) {
-            const uint32_t* readback_dwords =
-                reinterpret_cast<const uint32_t*>(readback_mapping);
-            for (uint32_t i = 0; i < memexport_range_count_; ++i) {
-              const MemExportRange& memexport_range = memexport_ranges_[i];
-              std::memcpy(memory_->TranslatePhysical(
-                              memexport_range.base_address_dwords << 2),
-                          readback_dwords, memexport_range.size_dwords << 2);
-              readback_dwords += memexport_range.size_dwords;
-            }
-            D3D12_RANGE readback_write_range = {};
-            readback_buffer->Unmap(0, &readback_write_range);
-          }
-        }
-      }
-    }
-  }
 }
 
 void D3D12CommandProcessor::InitializeTrace() {
