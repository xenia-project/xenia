--- conflicted
+++ resolved
@@ -3575,13 +3575,6 @@
     xenos::Endian index_endian, const draw_util::ViewportInfo& viewport_info,
     uint32_t used_texture_mask, reg::RB_DEPTHCONTROL normalized_depth_control,
     uint32_t normalized_color_mask) {
-<<<<<<< HEAD
-=======
-#if XE_GPU_FINE_GRAINED_DRAW_SCOPES
-  SCOPE_profile_cpu_f("gpu");
-#endif  // XE_GPU_FINE_GRAINED_DRAW_SCOPES
-
->>>>>>> b5432ab8
   const RegisterFile& regs = *register_file_;
   auto pa_cl_clip_cntl = regs.Get<reg::PA_CL_CLIP_CNTL>();
   auto pa_cl_vte_cntl = regs.Get<reg::PA_CL_VTE_CNTL>();
