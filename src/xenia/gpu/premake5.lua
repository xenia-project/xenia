--- conflicted
+++ resolved
@@ -31,11 +31,7 @@
   kind("ConsoleApp")
   language("C++")
   links({
-<<<<<<< HEAD
     "dxbc",
-    "gflags",
-=======
->>>>>>> ebfe340e
     "glslang-spirv",
     "spirv-tools",
     "xenia-base",
