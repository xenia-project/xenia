--- conflicted
+++ resolved
@@ -4,15 +4,10 @@
     </a>
 </p>
 
-<<<<<<< HEAD
-Xenia is an experimental emulator for the Xbox 360. For more information see the
-[main Xenia website](https://xenia.jp/).
-=======
 <h1 align="center">Xenia - Xbox 360 Emulator</h1>
 
 Xenia is an experimental emulator for the Xbox 360. For more information, see the
 [main xenia website](https://xenia.jp/).
->>>>>>> 00e061c4
 
 **Interested in supporting the core contributors?** Visit
 [Xenia Project on Patreon](https://www.patreon.com/xenia_project).
@@ -87,20 +82,12 @@
 Fixes and optimizations are always welcome (please!), but in addition to
 that there are some major work areas still untouched:
 
-<<<<<<< HEAD
-* Help work through missing functionality/bugs in game [compat](https://github.com/xenia-project/xenia/issues?labels=compat)
+* Help work through [missing functionality/bugs in games](https://github.com/xenia-project/xenia/issues?labels=compat)
 * Add input drivers for [PS4/DS4 controllers](https://github.com/xenia-project/xenia/issues/60) (or anything else)
 * Skilled with Linux? A strong contributor is needed to [help with porting](https://github.com/xenia-project/xenia/labels/cross%20platform)
 
 See more projects [good for contributors](https://github.com/xenia-project/xenia/labels/good%20first%20issue). It's a good idea to ask on Discord and check the issues page before beginning work on
 something.
-=======
-* Help work through [missing functionality/bugs in games](https://github.com/xenia-project/xenia/labels/compat)
-* Add input drivers for [PS4 controllers](https://github.com/xenia-project/xenia/issues/60) (or anything else)
-* Skilled with Linux? A strong contributor is needed to [help with porting](https://github.com/xenia-project/xenia/labels/cross%20platform)
-
-See more projects [good for contributors](https://github.com/xenia-project/xenia/labels/good%20first%20issue). It's a good idea to ask on Discord/check the issues before beginning work on something.
->>>>>>> 00e061c4
 
 ## FAQ
 
