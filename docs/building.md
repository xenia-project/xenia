--- conflicted
+++ resolved
@@ -9,17 +9,11 @@
 ### Windows
 
 * Windows 8 or later
-<<<<<<< HEAD
-* Visual Studio 2015 or Visual Studio 2017 
-  * (for VS2017 you will need the Windows Universal CRT SDK)
+* Visual Studio 2017 
+* Windows Universal CRT SDK
 * [Python 3.4+](https://www.python.org/downloads/)
 * You will also need the [Windows 8.1 SDK](http://msdn.microsoft.com/en-us/windows/desktop/bg162891) 
   * (for VS2017 just click the Windows 8.1 SDK option in the Individual Components section in the Visual Studio Installer)
-=======
-* Visual Studio 2017
-* [Python 2.7](https://www.python.org/downloads/release/python-2713/)
-* If you are on Windows 8, you will also need the [Windows 8.1 SDK](http://msdn.microsoft.com/en-us/windows/desktop/bg162891)
->>>>>>> 01003924
 
 Ensure Python is in your PATH.
 
